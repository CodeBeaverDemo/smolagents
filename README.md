<!---
Copyright 2024 The HuggingFace Team. All rights reserved.

Licensed under the Apache License, Version 2.0 (the "License");
you may not use this file except in compliance with the License.
You may obtain a copy of the License at

    http://www.apache.org/licenses/LICENSE-2.0

Unless required by applicable law or agreed to in writing, software
distributed under the License is distributed on an "AS IS" BASIS,
WITHOUT WARRANTIES OR CONDITIONS OF ANY KIND, either express or implied.
See the License for the specific language governing permissions and
limitations under the License.
-->
<p align="center">
    <!-- Uncomment when CircleCI is set up
    <a href="https://circleci.com/gh/huggingface/accelerate"><img alt="Build" src="https://img.shields.io/circleci/build/github/huggingface/transformers/master"></a>
    -->
    <a href="https://github.com/huggingface/smolagents/blob/main/LICENSE"><img alt="License" src="https://img.shields.io/github/license/huggingface/smolagents.svg?color=blue"></a>
    <a href="https://huggingface.co/docs/smolagents"><img alt="Documentation" src="https://img.shields.io/website/http/huggingface.co/docs/smolagents/index.html.svg?down_color=red&down_message=offline&up_message=online"></a>
    <a href="https://github.com/huggingface/smolagents/releases"><img alt="GitHub release" src="https://img.shields.io/github/release/huggingface/smolagents.svg"></a>
    <a href="https://github.com/huggingface/smolagents/blob/main/CODE_OF_CONDUCT.md"><img alt="Contributor Covenant" src="https://img.shields.io/badge/Contributor%20Covenant-v2.0%20adopted-ff69b4.svg"></a>
</p>

<h3 align="center">
  <div style="display:flex;flex-direction:row;">
    <img src="https://huggingface.co/datasets/huggingface/documentation-images/resolve/main/smolagents/mascot.png" alt="Hugging Face mascot as James Bond" width=100px>
    <p>smolagents - a smol library to build great agents!</p>
  </div>
</h3>

`smolagents` is a library that enables you to run powerful agents in a few lines of code. It offers:

✨ **Simplicity**: the logic for agents fits in 1,000 lines of code (see [agents.py](https://github.com/huggingface/smolagents/blob/main/src/smolagents/agents.py)). We kept abstractions to their minimal shape above raw code!

🧑‍💻 **First-class support for Code Agents**. Our [`CodeAgent`](https://huggingface.co/docs/smolagents/reference/agents#smolagents.CodeAgent) writes its actions in code (as opposed to "agents being used to write code"). To make it secure, we support executing in sandboxed environments via [E2B](https://e2b.dev/).

🤗 **Hub integrations**: you can [share/pull tools to/from the Hub](https://huggingface.co/docs/smolagents/reference/tools#smolagents.Tool.from_hub), and more is to come!

🌐 **Support for any LLM**: it supports models hosted on the Hub loaded in their `transformers` version or through our inference API, but also supports models from OpenAI, Anthropic and many others via our [LiteLLM](https://www.litellm.ai/) integration.
- 👁️ We even support vision models! Leverage this to build a web-browsing agent in [this tutorial](https://huggingface.co/docs/smolagents/examples/web_browser).

🛠️ **Support for a wide range of tools**: you can use tools from [LangChain](https://huggingface.co/docs/smolagents/reference/tools#smolagents.Tool.from_langchain), [Anthropic's MCP](https://huggingface.co/docs/smolagents/reference/tools#smolagents.ToolCollection.from_mcp), you can even use a [Hub Space](https://huggingface.co/docs/smolagents/reference/tools#smolagents.Tool.from_space) as a tool.

Full documentation can be found [here](https://huggingface.co/docs/smolagents/index).

> [!NOTE]
> Check the our [launch blog post](https://huggingface.co/blog/smolagents) to learn more about `smolagents`!

## Table of Contents
- [Introduction](#introduction)
- [Quick Demo](#quick-demo)
- [Command Line Interface](#command-line-interface)
- [Code Agents](#code-agents)
- [How smol is this library?](#how-smol-is-this-library)
- [How Strong are Open Models for Agentic Workflows?](#how-strong-are-open-models-for-agentic-workflows)
- [Contributing](#contributing)
- [Citing smolagents](#citing-smolagents)

## Quick demo

First install the package.
```bash
pip install smolagents
```
Then define your agent, give it the tools it needs and run it!
```py
from smolagents import CodeAgent, DuckDuckGoSearchTool, HfApiModel

mdoel = HfApiModel()
agent = CodeAgent(tools=[DuckDuckGoSearchTool()], model=model)

agent.run("How many seconds would it take for a leopard at full speed to run through Pont des Arts?")
```

https://github.com/user-attachments/assets/cd0226e2-7479-4102-aea0-57c22ca47884

Our library is LLM-agnostic: you could switch the example above to any inference provider.

<details>
<summary> <b>HfApiModel, gateway for 4 inference providers</b></summary>

```py
from smolagents import HfApiModel

model = HfApiModel(
    model_id="deepseek-ai/DeepSeek-R1",
    provider="together",
)
```
</details>
<details>
<summary> <b>LiteLLM to access 100+ LLMs</b></summary>

```py
from smolagents import LiteLLMModel

model = LiteLLMModel(
    "anthropic/claude-3-5-sonnet-latest",
    temperature=0.2,
    api_key=os.environ["ANTHROPIC_API_KEY"]
)
```
</details>
<details>
<summary> <b>OpenAI-compatible servers</b></summary>

```py
import os
from smolagents import OpenAIServerModel

model = OpenAIServerModel(
    model_id="deepseek-ai/DeepSeek-R1",
    api_base="https://api.together.xyz/v1/", # Leave this blank to query OpenAI servers.
    api_key=os.environ["TOGETHER_API_KEY"], # Switch to the API key for the server you're targeting.
)
```
</details>
<details>
<summary> <b>Local `transformers` model</b></summary>

```py
from smolagents import TransformersModel

model = TransformersModel(
    model_id="Qwen/Qwen2.5-Coder-32B-Instruct",
    max_new_tokens=4096,
    device_map="auto"
)
```
</details>
<details>
<summary> <b>Azure models</b></summary>

```py
import os
from smolagents import AzureOpenAIServerModel

model = AzureOpenAIServerModel(
    model_id = os.environ.get("AZURE_OPENAI_MODEL"),
    azure_endpoint=os.environ.get("AZURE_OPENAI_ENDPOINT"),
    api_key=os.environ.get("AZURE_OPENAI_API_KEY"),
    api_version=os.environ.get("OPENAI_API_VERSION")    
)
```
</details>

## Command Line Interface

<<<<<<< HEAD
You can run agents from CLI using two commands: `smolagent` and `webagent`. `smolagent` is a generalist command to run a multi-step `CodeAgent` that can be equipped with various tools, meanwhile `webagent` is a specific web-browsing agent using [helium](https://github.com/helium).
=======
You can accomplish multi-step agentic tasks using two commands: `smolagent` and `webagent`. `smolagent` is a more generalist command to run a multi-step CodeAgent that can be equipped with various tools, meanwhile `webagent` is an agent equipped with web browsing tools using [helium](https://github.com/mherrmann/helium).
>>>>>>> 42f95d8e

**Web Browser Agent in CLI**

`webagent` allows users to automate web browsing tasks. It uses the [helium](https://github.com/helium) library to interact with web pages and uses defined tools to browse the web. Read more about this agent [here](https://github.com/huggingface/smolagents/blob/main/src/smolagents/vision_web_browser.py).

Run the following command to get started:
```bash
webagent {YOUR_PROMPT_HERE} --model "LiteLLMModel" --model-id "gpt-4o"
```

For instance:
```bash
webagent --prompt "go to xyz.com/women, get to sale section, click the first clothing item you see. Get the product details, and the price, return them. note that I'm shopping from France"
```
We redacted the website here, modify it with the website of your choice.

**CodeAgent in CLI**

Use `smolagent` to run a multi-step agent with [tools](https://huggingface.co/docs/smolagents/en/reference/tools). It uses web search tool by default.
You can easily get started with `$ smolagent {YOUR_PROMPT_HERE}`. You can customize this as follows (more details [here](https://github.com/huggingface/smolagents/blob/main/src/smolagents/cli.py)).

```bash
smolagent {YOUR_PROMPT_HERE} --model-type "HfApiModel" --model-id "Qwen/Qwen2.5-Coder-32B-Instruct" --imports "pandas numpy" --tools "web_search translation"
```

For instance:
```bash
smolagent "Plan a trip to Tokyo, Kyoto and Osaka between Mar 28 and Apr 7. Allocate time according to number of public attraction in each, and optimize for distance and travel time. Bring all the public transportation options."
``` 

## Code agents?

In our [`CodeAgent`](https://huggingface.co/docs/smolagents/reference/agents#smolagents.CodeAgent),  the LLM engine writes its actions in code. This approach is demonstrated to work better than the current industry practice of letting the LLM output a dictionary of the tools it wants to calls: [uses 30% fewer steps](https://huggingface.co/papers/2402.01030) (thus 30% fewer LLM calls) and [reaches higher performance on difficult benchmarks](https://huggingface.co/papers/2411.01747). Head to [our high-level intro to agents](https://huggingface.co/docs/smolagents/conceptual_guides/intro_agents) to learn more on that.

Especially, since code execution can be a security concern (arbitrary code execution!), we provide options at runtime:
  - a secure python interpreter to run code more safely in your environment (more secure than raw code execution but still risky)
  - a sandboxed environment using [E2B](https://e2b.dev/) (removes the risk to your own system).

On top of this [`CodeAgent`](https://huggingface.co/docs/smolagents/reference/agents#smolagents.CodeAgent) class, we still support the standard [`ToolCallingAgent`](https://huggingface.co/docs/smolagents/reference/agents#smolagents.ToolCallingAgent) that writes actions as JSON/text blobs. But we recommend always using `CodeAgent`.

## How smol is this library?

We strived to keep abstractions to a strict minimum: the main code in `agents.py` has <1,000 lines of code.
Still, we implement several types of agents: `CodeAgent` writes its actions as Python code snippets, and the more classic `ToolCallingAgent` leverages built-in tool calling methods. We also have multi-agent hierarchies, import from tool collections, remote code execution, vision models...

By the way, why use a framework at all? Well, because a big part of this stuff is non-trivial. For instance, the code agent has to keep a consistent format for code throughout its system prompt, its parser, the execution. So our framework handles this complexity for you. But of course we still encourage you to hack into the source code and use only the bits that you need, to the exclusion of everything else!

## How strong are open models for agentic workflows?

We've created [`CodeAgent`](https://huggingface.co/docs/smolagents/reference/agents#smolagents.CodeAgent) instances with some leading models, and compared them on [this benchmark](https://huggingface.co/datasets/m-ric/agents_medium_benchmark_2) that gathers questions from a few different benchmarks to propose a varied blend of challenges.

[Find the benchmarking code here](https://github.com/huggingface/smolagents/blob/main/examples/benchmark.ipynb) for more detail on the agentic setup used, and see a comparison of using LLMs code agents compared to vanilla (spoilers: code agents works better).

<p align="center">
    <img src="https://huggingface.co/datasets/huggingface/documentation-images/resolve/main/smolagents/benchmark_code_agents.jpeg" alt="benchmark of different models on agentic workflows. Open model DeepSeek-R1 beats closed-source models." width=60% max-width=500px>
</p>

This comparison shows that open-source models can now take on the best closed models!

## Contribute

To contribute, follow our [contribution guide](https://github.com/huggingface/smolagents/blob/main/CONTRIBUTING.md).

At any moment, feel welcome to open an issue, citing your exact error traces and package versions if it's a bug.
It's often even better to open a PR with your proposed fixes/changes!

To install dev dependencies, run:
```
pip install -e ".[dev]"
```

When making changes to the codebase, please check that it follows the repo's code quality requirements by running:
To check code quality of the source code:
```
make quality
```

If the checks fail, you can run the formatter with:
```
make style
```

And commit the changes.

To run tests locally, run this command:
```bash
make test
```
</details>

## Cite smolagents

If you use `smolagents` in your publication, please cite it by using the following BibTeX entry.

```bibtex
@Misc{smolagents,
  title =        {`smolagents`: a smol library to build great agentic systems.},
  author =       {Aymeric Roucher and Albert Villanova del Moral and Thomas Wolf and Leandro von Werra and Erik Kaunismäki},
  howpublished = {\url{https://github.com/huggingface/smolagents}},
  year =         {2025}
}
```<|MERGE_RESOLUTION|>--- conflicted
+++ resolved
@@ -148,11 +148,7 @@
 
 ## Command Line Interface
 
-<<<<<<< HEAD
-You can run agents from CLI using two commands: `smolagent` and `webagent`. `smolagent` is a generalist command to run a multi-step `CodeAgent` that can be equipped with various tools, meanwhile `webagent` is a specific web-browsing agent using [helium](https://github.com/helium).
-=======
-You can accomplish multi-step agentic tasks using two commands: `smolagent` and `webagent`. `smolagent` is a more generalist command to run a multi-step CodeAgent that can be equipped with various tools, meanwhile `webagent` is an agent equipped with web browsing tools using [helium](https://github.com/mherrmann/helium).
->>>>>>> 42f95d8e
+You can run agents from CLI using two commands: `smolagent` and `webagent`. `smolagent` is a generalist command to run a multi-step `CodeAgent` that can be equipped with various tools, meanwhile `webagent` is a specific web-browsing agent using [helium](https://github.com/mherrmann/helium).
 
 **Web Browser Agent in CLI**
 
