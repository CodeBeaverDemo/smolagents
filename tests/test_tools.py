# coding=utf-8
# Copyright 2024 HuggingFace Inc.
#
# Licensed under the Apache License, Version 2.0 (the "License");
# you may not use this file except in compliance with the License.
# You may obtain a copy of the License at
#
#     http://www.apache.org/licenses/LICENSE-2.0
#
# Unless required by applicable law or agreed to in writing, software
# distributed under the License is distributed on an "AS IS" BASIS,
# WITHOUT WARRANTIES OR CONDITIONS OF ANY KIND, either express or implied.
# See the License for the specific language governing permissions and
# limitations under the License.
import unittest
from pathlib import Path
from textwrap import dedent
from typing import Dict, Optional, Union
from unittest.mock import MagicMock, patch

import mcp
import numpy as np
import pytest
import torch
from transformers import is_torch_available, is_vision_available
from transformers.testing_utils import get_tests_dir

from smolagents.tools import AUTHORIZED_TYPES, Tool, ToolCollection, tool
from smolagents.types import _AGENT_TYPE_MAPPING, AgentAudio, AgentImage, AgentText


if is_torch_available():
    import torch

if is_vision_available():
    from PIL import Image


def create_inputs(tool_inputs: Dict[str, Dict[Union[str, type], str]]):
    inputs = {}

    for input_name, input_desc in tool_inputs.items():
        input_type = input_desc["type"]

        if input_type == "string":
            inputs[input_name] = "Text input"
        elif input_type == "image":
            inputs[input_name] = Image.open(Path(get_tests_dir("fixtures")) / "000000039769.png").resize((512, 512))
        elif input_type == "audio":
            inputs[input_name] = np.ones(3000)
        else:
            raise ValueError(f"Invalid type requested: {input_type}")

    return inputs


def output_type(output):
    if isinstance(output, (str, AgentText)):
        return "string"
    elif isinstance(output, (Image.Image, AgentImage)):
        return "image"
    elif isinstance(output, (torch.Tensor, AgentAudio)):
        return "audio"
    else:
        raise TypeError(f"Invalid output: {output}")


class ToolTesterMixin:
    def test_inputs_output(self):
        self.assertTrue(hasattr(self.tool, "inputs"))
        self.assertTrue(hasattr(self.tool, "output_type"))

        inputs = self.tool.inputs
        self.assertTrue(isinstance(inputs, dict))

        for _, input_spec in inputs.items():
            self.assertTrue("type" in input_spec)
            self.assertTrue("description" in input_spec)
            self.assertTrue(input_spec["type"] in AUTHORIZED_TYPES)
            self.assertTrue(isinstance(input_spec["description"], str))

        output_type = self.tool.output_type
        self.assertTrue(output_type in AUTHORIZED_TYPES)

    def test_common_attributes(self):
        self.assertTrue(hasattr(self.tool, "description"))
        self.assertTrue(hasattr(self.tool, "name"))
        self.assertTrue(hasattr(self.tool, "inputs"))
        self.assertTrue(hasattr(self.tool, "output_type"))

    def test_agent_type_output(self):
        inputs = create_inputs(self.tool.inputs)
        output = self.tool(**inputs, sanitize_inputs_outputs=True)
        if self.tool.output_type != "any":
            agent_type = _AGENT_TYPE_MAPPING[self.tool.output_type]
            self.assertTrue(isinstance(output, agent_type))


class ToolTests(unittest.TestCase):
    def test_tool_init_with_decorator(self):
        @tool
        def coolfunc(a: str, b: int) -> float:
            """Cool function

            Args:
                a: The first argument
                b: The second one
            """
            return b + 2, a

        assert coolfunc.output_type == "number"

    def test_tool_init_vanilla(self):
        class HFModelDownloadsTool(Tool):
            name = "model_download_counter"
            description = """
            This is a tool that returns the most downloaded model of a given task on the Hugging Face Hub.
            It returns the name of the checkpoint."""

            inputs = {
                "task": {
                    "type": "string",
                    "description": "the task category (such as text-classification, depth-estimation, etc)",
                }
            }
            output_type = "string"

            def forward(self, task: str) -> str:
                return "best model"

        tool = HFModelDownloadsTool()
        assert list(tool.inputs.keys())[0] == "task"

    def test_tool_init_decorator_raises_issues(self):
        with pytest.raises(Exception) as e:

            @tool
            def coolfunc(a: str, b: int):
                """Cool function

                Args:
                    a: The first argument
                    b: The second one
                """
                return a + b

            assert coolfunc.output_type == "number"
        assert "Tool return type not found" in str(e)

        with pytest.raises(Exception) as e:

            @tool
            def coolfunc(a: str, b: int) -> int:
                """Cool function

                Args:
                    a: The first argument
                """
                return b + a

            assert coolfunc.output_type == "number"
        assert "docstring has no description for the argument" in str(e)

    def test_saving_tool_raises_error_imports_outside_function(self):
        with pytest.raises(Exception) as e:
            import numpy as np

            @tool
            def get_current_time() -> str:
                """
                Gets the current time.
                """
                return str(np.random.random())

            get_current_time.save("output")

        assert "np" in str(e)

        # Also test with classic definition
        with pytest.raises(Exception) as e:

            class GetCurrentTimeTool(Tool):
                name = "get_current_time_tool"
                description = "Gets the current time"
                inputs = {}
                output_type = "string"

                def forward(self):
                    return str(np.random.random())

            get_current_time = GetCurrentTimeTool()
            get_current_time.save("output")

        assert "np" in str(e)

    def test_tool_definition_raises_no_error_imports_in_function(self):
        @tool
        def get_current_time() -> str:
            """
            Gets the current time.
            """
            from datetime import datetime

            return str(datetime.now())

        class GetCurrentTimeTool(Tool):
            name = "get_current_time_tool"
            description = "Gets the current time"
            inputs = {}
            output_type = "string"

            def forward(self):
                from datetime import datetime

                return str(datetime.now())

    def test_saving_tool_allows_no_arg_in_init(self):
        # Test one cannot save tool with additional args in init
        class FailTool(Tool):
            name = "specific"
            description = "test description"
            inputs = {"string_input": {"type": "string", "description": "input description"}}
            output_type = "string"

            def __init__(self, url):
                super().__init__(self)
                self.url = "none"

            def forward(self, string_input: str) -> str:
                return self.url + string_input

        fail_tool = FailTool("dummy_url")
        with pytest.raises(Exception) as e:
            fail_tool.save("output")
        assert "__init__" in str(e)

    def test_saving_tool_allows_no_imports_from_outside_methods(self):
        # Test that using imports from outside functions fails
        import numpy as np

        class FailTool(Tool):
            name = "specific"
            description = "test description"
            inputs = {"string_input": {"type": "string", "description": "input description"}}
            output_type = "string"

            def useless_method(self):
                self.client = np.random.random()
                return ""

            def forward(self, string_input):
                return self.useless_method() + string_input

        fail_tool = FailTool()
        with pytest.raises(Exception) as e:
            fail_tool.save("output")
        assert "'np' is undefined" in str(e)

        # Test that putting these imports inside functions works
        class SuccessTool(Tool):
            name = "specific"
            description = "test description"
            inputs = {"string_input": {"type": "string", "description": "input description"}}
            output_type = "string"

            def useless_method(self):
                import numpy as np

                self.client = np.random.random()
                return ""

            def forward(self, string_input):
                return self.useless_method() + string_input

        success_tool = SuccessTool()
        success_tool.save("output")

    def test_tool_missing_class_attributes_raises_error(self):
        with pytest.raises(Exception) as e:

            class GetWeatherTool(Tool):
                name = "get_weather"
                description = "Get weather in the next days at given location."
                inputs = {
                    "location": {"type": "string", "description": "the location"},
                    "celsius": {
                        "type": "string",
                        "description": "the temperature type",
                    },
                }

                def forward(self, location: str, celsius: Optional[bool] = False) -> str:
                    return "The weather is UNGODLY with torrential rains and temperatures below -10°C"

            GetWeatherTool()
        assert "You must set an attribute output_type" in str(e)

    def test_tool_from_decorator_optional_args(self):
        @tool
        def get_weather(location: str, celsius: Optional[bool] = False) -> str:
            """
            Get weather in the next days at given location.
            Secretly this tool does not care about the location, it hates the weather everywhere.

            Args:
                location: the location
                celsius: the temperature type
            """
            return "The weather is UNGODLY with torrential rains and temperatures below -10°C"

        assert "nullable" in get_weather.inputs["celsius"]
        assert get_weather.inputs["celsius"]["nullable"]
        assert "nullable" not in get_weather.inputs["location"]

    def test_tool_mismatching_nullable_args_raises_error(self):
        with pytest.raises(Exception) as e:

            class GetWeatherTool(Tool):
                name = "get_weather"
                description = "Get weather in the next days at given location."
                inputs = {
                    "location": {"type": "string", "description": "the location"},
                    "celsius": {
                        "type": "string",
                        "description": "the temperature type",
                    },
                }
                output_type = "string"

                def forward(self, location: str, celsius: Optional[bool] = False) -> str:
                    return "The weather is UNGODLY with torrential rains and temperatures below -10°C"

            GetWeatherTool()
        assert "Nullable" in str(e)

        with pytest.raises(Exception) as e:

            class GetWeatherTool2(Tool):
                name = "get_weather"
                description = "Get weather in the next days at given location."
                inputs = {
                    "location": {"type": "string", "description": "the location"},
                    "celsius": {
                        "type": "string",
                        "description": "the temperature type",
                    },
                }
                output_type = "string"

                def forward(self, location: str, celsius: bool = False) -> str:
                    return "The weather is UNGODLY with torrential rains and temperatures below -10°C"

            GetWeatherTool2()
        assert "Nullable" in str(e)

        with pytest.raises(Exception) as e:

            class GetWeatherTool3(Tool):
                name = "get_weather"
                description = "Get weather in the next days at given location."
                inputs = {
                    "location": {"type": "string", "description": "the location"},
                    "celsius": {
                        "type": "string",
                        "description": "the temperature type",
                        "nullable": True,
                    },
                }
                output_type = "string"

                def forward(self, location, celsius: str) -> str:
                    return "The weather is UNGODLY with torrential rains and temperatures below -10°C"

            GetWeatherTool3()
        assert "Nullable" in str(e)

<<<<<<< HEAD
    def test_tool_default_parameters_is_nullable(self):
        @tool
        def get_weather(location: str, celsius: bool = False) -> str:
            """
            Get weather in the next days at given location.

            Args:
                location: the location
                celsius: is the temperature given in celsius
            """
            return "The weather is UNGODLY with torrential rains and temperatures below -10°C"

        assert get_weather.inputs["celsius"]["nullable"]
=======

@pytest.fixture
def mock_server_parameters():
    return MagicMock()


@pytest.fixture
def mock_mcp_adapt():
    with patch("mcpadapt.core.MCPAdapt") as mock:
        mock.return_value.__enter__.return_value = ["tool1", "tool2"]
        mock.return_value.__exit__.return_value = None
        yield mock


@pytest.fixture
def mock_smolagents_adapter():
    with patch("mcpadapt.smolagents_adapter.SmolAgentsAdapter") as mock:
        yield mock


class TestToolCollection:
    def test_from_mcp(self, mock_server_parameters, mock_mcp_adapt, mock_smolagents_adapter):
        with ToolCollection.from_mcp(mock_server_parameters) as tool_collection:
            assert isinstance(tool_collection, ToolCollection)
            assert len(tool_collection.tools) == 2
            assert "tool1" in tool_collection.tools
            assert "tool2" in tool_collection.tools

    def test_integration_from_mcp(self):
        # define the most simple mcp server with one tool that echoes the input text
        mcp_server_script = dedent("""\
            from mcp.server.fastmcp import FastMCP

            mcp = FastMCP("Echo Server")

            @mcp.tool()
            def echo_tool(text: str) -> str:
                return text

            mcp.run()
        """).strip()

        mcp_server_params = mcp.StdioServerParameters(
            command="python",
            args=["-c", mcp_server_script],
        )

        with ToolCollection.from_mcp(mcp_server_params) as tool_collection:
            assert len(tool_collection.tools) == 1, "Expected 1 tool"
            assert tool_collection.tools[0].name == "echo_tool", "Expected tool name to be 'echo_tool'"
            assert tool_collection.tools[0](text="Hello") == "Hello", "Expected tool to echo the input text"
>>>>>>> 3c18d4d5
<|MERGE_RESOLUTION|>--- conflicted
+++ resolved
@@ -374,7 +374,6 @@
             GetWeatherTool3()
         assert "Nullable" in str(e)
 
-<<<<<<< HEAD
     def test_tool_default_parameters_is_nullable(self):
         @tool
         def get_weather(location: str, celsius: bool = False) -> str:
@@ -388,7 +387,6 @@
             return "The weather is UNGODLY with torrential rains and temperatures below -10°C"
 
         assert get_weather.inputs["celsius"]["nullable"]
-=======
 
 @pytest.fixture
 def mock_server_parameters():
@@ -439,5 +437,4 @@
         with ToolCollection.from_mcp(mcp_server_params) as tool_collection:
             assert len(tool_collection.tools) == 1, "Expected 1 tool"
             assert tool_collection.tools[0].name == "echo_tool", "Expected tool name to be 'echo_tool'"
-            assert tool_collection.tools[0](text="Hello") == "Hello", "Expected tool to echo the input text"
->>>>>>> 3c18d4d5
+            assert tool_collection.tools[0](text="Hello") == "Hello", "Expected tool to echo the input text"