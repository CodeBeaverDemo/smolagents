--- conflicted
+++ resolved
@@ -393,14 +393,10 @@
         output = agent.run("What is 2 multiplied by 3.6452?")
         assert isinstance(output, AgentText)
         assert output == "got an error"
-<<<<<<< HEAD
         assert "Code execution failed at line 'error_function()'" in str(
             agent.logs[2].error
         )
         assert "ValueError" in str(agent.logs)
-=======
-        assert "Code execution failed at line 'print = 2' due to: InterpreterError" in str(agent.logs)
->>>>>>> 7a911237
 
     def test_code_agent_syntax_error_show_offending_lines(self):
         agent = CodeAgent(tools=[PythonInterpreterTool()], model=fake_code_model_syntax_error)
