#!/usr/bin/env python
# coding=utf-8

# Copyright 2024 The HuggingFace Inc. team. All rights reserved.
#
# Licensed under the Apache License, Version 2.0 (the "License");
# you may not use this file except in compliance with the License.
# You may obtain a copy of the License at
#
#     http://www.apache.org/licenses/LICENSE-2.0
#
# Unless required by applicable law or agreed to in writing, software
# distributed under the License is distributed on an "AS IS" BASIS,
# WITHOUT WARRANTIES OR CONDITIONS OF ANY KIND, either express or implied.
# See the License for the specific language governing permissions and
# limitations under the License.
import ast
import importlib
import inspect
import json
import logging
import os
import sys
import tempfile
import textwrap
from contextlib import contextmanager
from functools import lru_cache, wraps
from pathlib import Path
from typing import Callable, Dict, List, Optional, Union, get_type_hints

from huggingface_hub import (
    create_repo,
    get_collection,
    hf_hub_download,
    metadata_update,
    upload_folder,
)
from huggingface_hub.utils import RepositoryNotFoundError
from packaging import version
from transformers.dynamic_module_utils import get_imports
from transformers.utils import (
    TypeHintParsingException,
    cached_file,
    get_json_schema,
    is_accelerate_available,
    is_torch_available,
)
from transformers.utils.chat_template_utils import _parse_type_hint

from .tool_validation import MethodChecker, validate_tool_attributes
from .types import ImageType, handle_agent_input_types, handle_agent_output_types
from .utils import instance_to_source


logger = logging.getLogger(__name__)

if is_accelerate_available():
    from accelerate import PartialState
    from accelerate.utils import send_to_device

if is_torch_available():
    from transformers import AutoProcessor
else:
    AutoProcessor = object

TOOL_CONFIG_FILE = "tool_config.json"


def get_repo_type(repo_id, repo_type=None, **hub_kwargs):
    if repo_type is not None:
        return repo_type
    try:
        hf_hub_download(repo_id, TOOL_CONFIG_FILE, repo_type="space", **hub_kwargs)
        return "space"
    except RepositoryNotFoundError:
        try:
            hf_hub_download(repo_id, TOOL_CONFIG_FILE, repo_type="model", **hub_kwargs)
            return "model"
        except RepositoryNotFoundError:
            raise EnvironmentError(f"`{repo_id}` does not seem to be a valid repo identifier on the Hub.")
        except Exception:
            return "model"
    except Exception:
        return "space"


def validate_after_init(cls):
    original_init = cls.__init__

    @wraps(original_init)
    def new_init(self, *args, **kwargs):
        original_init(self, *args, **kwargs)
        self.validate_arguments()

    cls.__init__ = new_init
    return cls


def _convert_type_hints_to_json_schema(func: Callable) -> Dict:
    type_hints = get_type_hints(func)
    signature = inspect.signature(func)
    properties = {}
    for param_name, param_type in type_hints.items():
        if param_name != "return":
            properties[param_name] = _parse_type_hint(param_type)
            if signature.parameters[param_name].default != inspect.Parameter.empty:
                properties[param_name]["nullable"] = True
    for param_name in signature.parameters.keys():
        if signature.parameters[param_name].default != inspect.Parameter.empty:
            if param_name not in properties:  # this can happen if the param has no type hint but a default value
                properties[param_name] = {"nullable": True}
    return properties


AUTHORIZED_TYPES = [
    "string",
    "boolean",
    "integer",
    "number",
    "image",
    "audio",
    "any",
    "object",
]

CONVERSION_DICT = {"str": "string", "int": "integer", "float": "number"}


class Tool:
    """
    A base class for the functions used by the agent. Subclass this and implement the `forward` method as well as the
    following class attributes:

    - **description** (`str`) -- A short description of what your tool does, the inputs it expects and the output(s) it
      will return. For instance 'This is a tool that downloads a file from a `url`. It takes the `url` as input, and
      returns the text contained in the file'.
    - **name** (`str`) -- A performative name that will be used for your tool in the prompt to the agent. For instance
      `"text-classifier"` or `"image_generator"`.
    - **inputs** (`Dict[str, Dict[str, Union[str, type]]]`) -- The dict of modalities expected for the inputs.
      It has one `type`key and a `description`key.
      This is used by `launch_gradio_demo` or to make a nice space from your tool, and also can be used in the generated
      description for your tool.
    - **output_type** (`type`) -- The type of the tool output. This is used by `launch_gradio_demo`
      or to make a nice space from your tool, and also can be used in the generated description for your tool.

    You can also override the method [`~Tool.setup`] if your tool has an expensive operation to perform before being
    usable (such as loading a model). [`~Tool.setup`] will be called the first time you use your tool, but not at
    instantiation.
    """

    name: str
    description: str
    inputs: Dict[str, Dict[str, Union[str, type, bool]]]
    output_type: str

    def __init__(self, *args, **kwargs):
        self.is_initialized = False

    def __init_subclass__(cls, **kwargs):
        super().__init_subclass__(**kwargs)
        validate_after_init(cls)

    def validate_arguments(self):
        required_attributes = {
            "description": str,
            "name": str,
            "inputs": dict,
            "output_type": str,
        }

        for attr, expected_type in required_attributes.items():
            attr_value = getattr(self, attr, None)
            if attr_value is None:
                raise TypeError(f"You must set an attribute {attr}.")
            if not isinstance(attr_value, expected_type):
                raise TypeError(
                    f"Attribute {attr} should have type {expected_type.__name__}, got {type(attr_value)} instead."
                )
        for input_name, input_content in self.inputs.items():
<<<<<<< HEAD
            assert isinstance(
                input_content, dict
            ), f"Input '{input_name}' should be a dictionary."
            assert (
                "type" in input_content and "description" in input_content
            ), f"Input '{input_name}' should have keys 'type' and 'description', has only {list(input_content.keys())}."
=======
            assert isinstance(input_content, dict), f"Input '{input_name}' should be a dictionary."
            assert "type" in input_content and "description" in input_content, (
                f"Input '{input_name}' should have keys 'type' and 'description', has only {list(input_content.keys())}."
            )
>>>>>>> 35f71916
            if input_content["type"] not in AUTHORIZED_TYPES:
                raise Exception(
                    f"Input '{input_name}': type '{input_content['type']}' is not an authorized value, should be one of {AUTHORIZED_TYPES}."
                )

        assert getattr(self, "output_type", None) in AUTHORIZED_TYPES

        # Validate forward function signature, except for Tools that use a "generic" signature (PipelineTool, SpaceToolWrapper, LangChainToolWrapper)
        if not (
            hasattr(self, "skip_forward_signature_validation")
            and getattr(self, "skip_forward_signature_validation") is True
        ):
            signature = inspect.signature(self.forward)

            if not set(signature.parameters.keys()) == set(self.inputs.keys()):
                raise Exception(
                    "Tool's 'forward' method should take 'self' as its first argument, then its next arguments should match the keys of tool attribute 'inputs'."
                )

            json_schema = _convert_type_hints_to_json_schema(self.forward)
            for key, value in self.inputs.items():
                if "nullable" in value:
                    assert (
                        key in json_schema and "nullable" in json_schema[key]
                    ), f"Nullable argument '{key}' in inputs should have key 'nullable' set to True in function signature."
                if key in json_schema and "nullable" in json_schema[key]:
                    assert (
                        "nullable" in value
                    ), f"Nullable argument '{key}' in function signature should have key 'nullable' set to True in inputs."

    def forward(self, *args, **kwargs):
        return NotImplementedError("Write this method in your subclass of `Tool`.")

    def __call__(self, *args, sanitize_inputs_outputs: bool = False, **kwargs):
        if not self.is_initialized:
            self.setup()

        # Handle the arguments might be passed as a single dictionary
        if len(args) == 1 and len(kwargs) == 0 and isinstance(args[0], dict):
            potential_kwargs = args[0]

            # If the dictionary keys match our input parameters, convert it to kwargs
            if all(key in self.inputs for key in potential_kwargs):
                args = ()
                kwargs = potential_kwargs

        if sanitize_inputs_outputs:
            args, kwargs = handle_agent_input_types(*args, **kwargs)
        outputs = self.forward(*args, **kwargs)
        if sanitize_inputs_outputs:
            outputs = handle_agent_output_types(outputs, self.output_type)
        return outputs

    def setup(self):
        """
        Overwrite this method here for any operation that is expensive and needs to be executed before you start using
        your tool. Such as loading a big model.
        """
        self.is_initialized = True

    def save(self, output_dir):
        """
        Saves the relevant code files for your tool so it can be pushed to the Hub. This will copy the code of your
        tool in `output_dir` as well as autogenerate:

        - a `tool.py` file containing the logic for your tool.
        - an `app.py` file providing an UI for your tool when it is exported to a Space with `tool.push_to_hub()`
        - a `requirements.txt` containing the names of the module used by your tool (as detected when inspecting its
          code)

        Args:
            output_dir (`str`): The folder in which you want to save your tool.
        """
        os.makedirs(output_dir, exist_ok=True)
        class_name = self.__class__.__name__
        tool_file = os.path.join(output_dir, "tool.py")

        # Save tool file
        if type(self).__name__ == "SimpleTool":
            # Check that imports are self-contained
            source_code = inspect.getsource(self.forward).replace("@tool", "")
            forward_node = ast.parse(textwrap.dedent(source_code))
            # If tool was created using '@tool' decorator, it has only a forward pass, so it's simpler to just get its code
            method_checker = MethodChecker(set())
            method_checker.visit(forward_node)

            if len(method_checker.errors) > 0:
                raise (ValueError("\n".join(method_checker.errors)))

            forward_source_code = inspect.getsource(self.forward)
            tool_code = textwrap.dedent(
                f"""
            from smolagents import Tool
            from typing import Optional

            class {class_name}(Tool):
                name = "{self.name}"
                description = "{self.description}"
                inputs = {json.dumps(self.inputs, separators=(",", ":"))}
                output_type = "{self.output_type}"
            """
            ).strip()
            import re

            def add_self_argument(source_code: str) -> str:
                """Add 'self' as first argument to a function definition if not present."""
                pattern = r"def forward\(((?!self)[^)]*)\)"

                def replacement(match):
                    args = match.group(1).strip()
                    if args:  # If there are other arguments
                        return f"def forward(self, {args})"
                    return "def forward(self)"

                return re.sub(pattern, replacement, source_code)

            forward_source_code = forward_source_code.replace(self.name, "forward")
            forward_source_code = add_self_argument(forward_source_code)
            forward_source_code = forward_source_code.replace("@tool", "").strip()
            tool_code += "\n\n" + textwrap.indent(forward_source_code, "    ")

        else:  # If the tool was not created by the @tool decorator, it was made by subclassing Tool
            if type(self).__name__ in [
                "SpaceToolWrapper",
                "LangChainToolWrapper",
                "GradioToolWrapper",
            ]:
                raise ValueError(
                    "Cannot save objects created with from_space, from_langchain or from_gradio, as this would create errors."
                )

            validate_tool_attributes(self.__class__)

            tool_code = instance_to_source(self, base_cls=Tool)

        with open(tool_file, "w", encoding="utf-8") as f:
            f.write(tool_code.replace(":true,", ":True,").replace(":true}", ":True}"))

        # Save app file
        app_file = os.path.join(output_dir, "app.py")
        with open(app_file, "w", encoding="utf-8") as f:
            f.write(
                textwrap.dedent(
                    f"""
            from smolagents import launch_gradio_demo
            from typing import Optional
            from tool import {class_name}

            tool = {class_name}()

            launch_gradio_demo(tool)
            """
                ).lstrip()
            )

        # Save requirements file
        requirements_file = os.path.join(output_dir, "requirements.txt")

        imports = []
        for module in [tool_file]:
            imports.extend(get_imports(module))
        imports = list(set([el for el in imports + ["smolagents"] if el not in sys.stdlib_module_names]))
        with open(requirements_file, "w", encoding="utf-8") as f:
            f.write("\n".join(imports) + "\n")

    def push_to_hub(
        self,
        repo_id: str,
        commit_message: str = "Upload tool",
        private: Optional[bool] = None,
        token: Optional[Union[bool, str]] = None,
        create_pr: bool = False,
    ) -> str:
        """
        Upload the tool to the Hub.

        For this method to work properly, your tool must have been defined in a separate module (not `__main__`).
        For instance:
        ```
        from my_tool_module import MyTool
        my_tool = MyTool()
        my_tool.push_to_hub("my-username/my-space")
        ```

        Parameters:
            repo_id (`str`):
                The name of the repository you want to push your tool to. It should contain your organization name when
                pushing to a given organization.
            commit_message (`str`, *optional*, defaults to `"Upload tool"`):
                Message to commit while pushing.
            private (`bool`, *optional*):
                Whether to make the repo private. If `None` (default), the repo will be public unless the organization's default is private. This value is ignored if the repo already exists.
            token (`bool` or `str`, *optional*):
                The token to use as HTTP bearer authorization for remote files. If unset, will use the token generated
                when running `huggingface-cli login` (stored in `~/.huggingface`).
            create_pr (`bool`, *optional*, defaults to `False`):
                Whether or not to create a PR with the uploaded files or directly commit.
        """
        repo_url = create_repo(
            repo_id=repo_id,
            token=token,
            private=private,
            exist_ok=True,
            repo_type="space",
            space_sdk="gradio",
        )
        repo_id = repo_url.repo_id
        metadata_update(repo_id, {"tags": ["tool"]}, repo_type="space")

        with tempfile.TemporaryDirectory() as work_dir:
            # Save all files.
            self.save(work_dir)
            print(work_dir)
            with open(work_dir + "/tool.py", "r") as f:
                print("\n".join(f.readlines()))
            logger.info(f"Uploading the following files to {repo_id}: {','.join(os.listdir(work_dir))}")
            return upload_folder(
                repo_id=repo_id,
                commit_message=commit_message,
                folder_path=work_dir,
                token=token,
                create_pr=create_pr,
                repo_type="space",
            )

    @classmethod
    def from_hub(
        cls,
        repo_id: str,
        token: Optional[str] = None,
        trust_remote_code: bool = False,
        **kwargs,
    ):
        """
        Loads a tool defined on the Hub.

        <Tip warning={true}>

        Loading a tool from the Hub means that you'll download the tool and execute it locally.
        ALWAYS inspect the tool you're downloading before loading it within your runtime, as you would do when
        installing a package using pip/npm/apt.

        </Tip>

        Args:
            repo_id (`str`):
                The name of the repo on the Hub where your tool is defined.
            token (`str`, *optional*):
                The token to identify you on hf.co. If unset, will use the token generated when running
                `huggingface-cli login` (stored in `~/.huggingface`).
            trust_remote_code(`str`, *optional*, defaults to False):
                This flags marks that you understand the risk of running remote code and that you trust this tool.
                If not setting this to True, loading the tool from Hub will fail.
            kwargs (additional keyword arguments, *optional*):
                Additional keyword arguments that will be split in two: all arguments relevant to the Hub (such as
                `cache_dir`, `revision`, `subfolder`) will be used when downloading the files for your tool, and the
                others will be passed along to its init.
        """
        assert trust_remote_code, "Loading a tool from Hub requires to trust remote code. Make sure you've inspected the repo and pass `trust_remote_code=True` to load the tool."

        hub_kwargs_names = [
            "cache_dir",
            "force_download",
            "resume_download",
            "proxies",
            "revision",
            "repo_type",
            "subfolder",
            "local_files_only",
        ]
        hub_kwargs = {k: v for k, v in kwargs.items() if k in hub_kwargs_names}

        tool_file = "tool.py"

        # Get the tool's tool.py file.
        hub_kwargs["repo_type"] = get_repo_type(repo_id, **hub_kwargs)
        resolved_tool_file = cached_file(
            repo_id,
            tool_file,
            token=token,
            **hub_kwargs,
            _raise_exceptions_for_gated_repo=False,
            _raise_exceptions_for_missing_entries=False,
            _raise_exceptions_for_connection_errors=False,
        )
        tool_code = resolved_tool_file is not None
        if resolved_tool_file is None:
            resolved_tool_file = cached_file(
                repo_id,
                tool_file,
                token=token,
                **hub_kwargs,
                _raise_exceptions_for_gated_repo=False,
                _raise_exceptions_for_missing_entries=False,
                _raise_exceptions_for_connection_errors=False,
            )
        if resolved_tool_file is None:
            raise EnvironmentError(
                f"{repo_id} does not appear to provide a valid configuration in `tool_config.json` or `config.json`."
            )

        with open(resolved_tool_file, encoding="utf-8") as reader:
            tool_code = "".join(reader.readlines())

        # Find the Tool subclass in the namespace
        with tempfile.TemporaryDirectory() as temp_dir:
            # Save the code to a file
            module_path = os.path.join(temp_dir, "tool.py")
            with open(module_path, "w") as f:
                f.write(tool_code)

            print("TOOL CODE:\n", tool_code)

            # Load module from file path
            spec = importlib.util.spec_from_file_location("tool", module_path)
            module = importlib.util.module_from_spec(spec)
            spec.loader.exec_module(module)

            # Find and instantiate the Tool class
            for item_name in dir(module):
                item = getattr(module, item_name)
                if isinstance(item, type) and issubclass(item, Tool) and item != Tool:
                    tool_class = item
                    break

            if tool_class is None:
                raise ValueError("No Tool subclass found in the code.")

        if not isinstance(tool_class.inputs, dict):
            tool_class.inputs = ast.literal_eval(tool_class.inputs)

        return tool_class(**kwargs)

    @staticmethod
    def from_space(
        space_id: str,
        name: str,
        description: str,
        api_name: Optional[str] = None,
        token: Optional[str] = None,
    ):
        """
        Creates a [`Tool`] from a Space given its id on the Hub.

        Args:
            space_id (`str`):
                The id of the Space on the Hub.
            name (`str`):
                The name of the tool.
            description (`str`):
                The description of the tool.
            api_name (`str`, *optional*):
                The specific api_name to use, if the space has several tabs. If not precised, will default to the first available api.
            token (`str`, *optional*):
                Add your token to access private spaces or increase your GPU quotas.
        Returns:
            [`Tool`]:
                The Space, as a tool.

        Examples:
        ```py
        >>> image_generator = Tool.from_space(
        ...     space_id="black-forest-labs/FLUX.1-schnell",
        ...     name="image-generator",
        ...     description="Generate an image from a prompt"
        ... )
        >>> image = image_generator("Generate an image of a cool surfer in Tahiti")
        ```
        ```py
        >>> face_swapper = Tool.from_space(
        ...     "tuan2308/face-swap",
        ...     "face_swapper",
        ...     "Tool that puts the face shown on the first image on the second image. You can give it paths to images.",
        ... )
        >>> image = face_swapper('./aymeric.jpeg', './ruth.jpg')
        ```
        """
        from gradio_client import Client, handle_file

        class SpaceToolWrapper(Tool):
            skip_forward_signature_validation = True

            def __init__(
                self,
                space_id: str,
                name: str,
                description: str,
                api_name: Optional[str] = None,
                token: Optional[str] = None,
            ):
                self.name = name
                self.description = description
                self.client = Client(space_id, hf_token=token)
                space_description = self.client.view_api(return_format="dict", print_info=False)["named_endpoints"]

                # If api_name is not defined, take the first of the available APIs for this space
                if api_name is None:
                    api_name = list(space_description.keys())[0]
                    logger.warning(
                        f"Since `api_name` was not defined, it was automatically set to the first available API: `{api_name}`."
                    )
                self.api_name = api_name

                try:
                    space_description_api = space_description[api_name]
                except KeyError:
                    raise KeyError(f"Could not find specified {api_name=} among available api names.")

                self.inputs = {}
                for parameter in space_description_api["parameters"]:
                    if not parameter["parameter_has_default"]:
                        parameter_type = parameter["type"]["type"]
                        if parameter_type == "object":
                            parameter_type = "any"
                        self.inputs[parameter["parameter_name"]] = {
                            "type": parameter_type,
                            "description": parameter["python_type"]["description"],
                        }
                output_component = space_description_api["returns"][0]["component"]
                if output_component == "Image":
                    self.output_type = "image"
                elif output_component == "Audio":
                    self.output_type = "audio"
                else:
                    self.output_type = "any"
                self.is_initialized = True

            def sanitize_argument_for_prediction(self, arg):
                from gradio_client.utils import is_http_url_like

                if isinstance(arg, ImageType):
                    temp_file = tempfile.NamedTemporaryFile(suffix=".png", delete=False)
                    arg.save(temp_file.name)
                    arg = temp_file.name
                if (
                    (isinstance(arg, str) and os.path.isfile(arg))
                    or (isinstance(arg, Path) and arg.exists() and arg.is_file())
                    or is_http_url_like(arg)
                ):
                    arg = handle_file(arg)
                return arg

            def forward(self, *args, **kwargs):
                # Preprocess args and kwargs:
                args = list(args)
                for i, arg in enumerate(args):
                    args[i] = self.sanitize_argument_for_prediction(arg)
                for arg_name, arg in kwargs.items():
                    kwargs[arg_name] = self.sanitize_argument_for_prediction(arg)

                output = self.client.predict(*args, api_name=self.api_name, **kwargs)
                if isinstance(output, tuple) or isinstance(output, list):
                    return output[
                        0
                    ]  # Sometime the space also returns the generation seed, in which case the result is at index 0
                return output

        return SpaceToolWrapper(
            space_id=space_id,
            name=name,
            description=description,
            api_name=api_name,
            token=token,
        )

    @staticmethod
    def from_gradio(gradio_tool):
        """
        Creates a [`Tool`] from a gradio tool.
        """
        import inspect

        class GradioToolWrapper(Tool):
            def __init__(self, _gradio_tool):
                self.name = _gradio_tool.name
                self.description = _gradio_tool.description
                self.output_type = "string"
                self._gradio_tool = _gradio_tool
                func_args = list(inspect.signature(_gradio_tool.run).parameters.items())
                self.inputs = {
                    key: {"type": CONVERSION_DICT[value.annotation], "description": ""} for key, value in func_args
                }
                self.forward = self._gradio_tool.run

        return GradioToolWrapper(gradio_tool)

    @staticmethod
    def from_langchain(langchain_tool):
        """
        Creates a [`Tool`] from a langchain tool.
        """

        class LangChainToolWrapper(Tool):
            skip_forward_signature_validation = True

            def __init__(self, _langchain_tool):
                self.name = _langchain_tool.name.lower()
                self.description = _langchain_tool.description
                self.inputs = _langchain_tool.args.copy()
                for input_content in self.inputs.values():
                    if "title" in input_content:
                        input_content.pop("title")
                    input_content["description"] = ""
                self.output_type = "string"
                self.langchain_tool = _langchain_tool
                self.is_initialized = True

            def forward(self, *args, **kwargs):
                tool_input = kwargs.copy()
                for index, argument in enumerate(args):
                    if index < len(self.inputs):
                        input_key = next(iter(self.inputs))
                        tool_input[input_key] = argument
                return self.langchain_tool.run(tool_input)

        return LangChainToolWrapper(langchain_tool)


DEFAULT_TOOL_DESCRIPTION_TEMPLATE = """
- {{ tool.name }}: {{ tool.description }}
    Takes inputs: {{tool.inputs}}
    Returns an output of type: {{tool.output_type}}
"""


def get_tool_description_with_args(tool: Tool, description_template: Optional[str] = None) -> str:
    if description_template is None:
        description_template = DEFAULT_TOOL_DESCRIPTION_TEMPLATE
    compiled_template = compile_jinja_template(description_template)
    tool_description = compiled_template.render(
        tool=tool,
    )
    return tool_description


@lru_cache
def compile_jinja_template(template):
    try:
        import jinja2
        from jinja2.exceptions import TemplateError
        from jinja2.sandbox import ImmutableSandboxedEnvironment
    except ImportError:
        raise ImportError("template requires jinja2 to be installed.")

    if version.parse(jinja2.__version__) < version.parse("3.1.0"):
        raise ImportError(f"template requires jinja2>=3.1.0 to be installed. Your version is {jinja2.__version__}.")

    def raise_exception(message):
        raise TemplateError(message)

    jinja_env = ImmutableSandboxedEnvironment(trim_blocks=True, lstrip_blocks=True)
    jinja_env.globals["raise_exception"] = raise_exception
    return jinja_env.from_string(template)


def launch_gradio_demo(tool: Tool):
    """
    Launches a gradio demo for a tool. The corresponding tool class needs to properly implement the class attributes
    `inputs` and `output_type`.

    Args:
        tool (`type`): The tool for which to launch the demo.
    """
    try:
        import gradio as gr
    except ImportError:
        raise ImportError("Gradio should be installed in order to launch a gradio demo.")

    TYPE_TO_COMPONENT_CLASS_MAPPING = {
        "image": gr.Image,
        "audio": gr.Audio,
        "string": gr.Textbox,
        "integer": gr.Textbox,
        "number": gr.Textbox,
    }

    def tool_forward(*args, **kwargs):
        return tool(*args, sanitize_inputs_outputs=True, **kwargs)

    tool_forward.__signature__ = inspect.signature(tool.forward)

    gradio_inputs = []
    for input_name, input_details in tool.inputs.items():
        input_gradio_component_class = TYPE_TO_COMPONENT_CLASS_MAPPING[input_details["type"]]
        new_component = input_gradio_component_class(label=input_name)
        gradio_inputs.append(new_component)

    output_gradio_componentclass = TYPE_TO_COMPONENT_CLASS_MAPPING[tool.output_type]
    gradio_output = output_gradio_componentclass(label="Output")

    gr.Interface(
        fn=tool_forward,
        inputs=gradio_inputs,
        outputs=gradio_output,
        title=tool.name,
        article=tool.description,
        description=tool.description,
        api_name=tool.name,
    ).launch()


def load_tool(
    task_or_repo_id,
    model_repo_id: Optional[str] = None,
    token: Optional[str] = None,
    trust_remote_code: bool = False,
    **kwargs,
):
    """
    Main function to quickly load a tool from the Hub.

    <Tip warning={true}>

    Loading a tool means that you'll download the tool and execute it locally.
    ALWAYS inspect the tool you're downloading before loading it within your runtime, as you would do when
    installing a package using pip/npm/apt.

    </Tip>

    Args:
        task_or_repo_id (`str`):
            The task for which to load the tool or a repo ID of a tool on the Hub. Tasks implemented in Transformers
            are:

            - `"document_question_answering"`
            - `"image_question_answering"`
            - `"speech_to_text"`
            - `"text_to_speech"`
            - `"translation"`

        model_repo_id (`str`, *optional*):
            Use this argument to use a different model than the default one for the tool you selected.
        token (`str`, *optional*):
            The token to identify you on hf.co. If unset, will use the token generated when running `huggingface-cli
            login` (stored in `~/.huggingface`).
        trust_remote_code (`bool`, *optional*, defaults to False):
            This needs to be accepted in order to load a tool from Hub.
        kwargs (additional keyword arguments, *optional*):
            Additional keyword arguments that will be split in two: all arguments relevant to the Hub (such as
            `cache_dir`, `revision`, `subfolder`) will be used when downloading the files for your tool, and the others
            will be passed along to its init.
    """
    return Tool.from_hub(
        task_or_repo_id,
        model_repo_id=model_repo_id,
        token=token,
        trust_remote_code=trust_remote_code,
        **kwargs,
    )


def add_description(description):
    """
    A decorator that adds a description to a function.
    """

    def inner(func):
        func.description = description
        func.name = func.__name__
        return func

    return inner


class ToolCollection:
    """
    Tool collections enable loading a collection of tools in the agent's toolbox.

    Collections can be loaded from a collection in the Hub or from an MCP server, see:
    - [`ToolCollection.from_hub`]
    - [`ToolCollection.from_mcp`]

    For example and usage, see: [`ToolCollection.from_hub`] and [`ToolCollection.from_mcp`]
    """

    def __init__(self, tools: List[Tool]):
        self.tools = tools

    @classmethod
    def from_hub(
        cls,
        collection_slug: str,
        token: Optional[str] = None,
        trust_remote_code: bool = False,
    ) -> "ToolCollection":
        """Loads a tool collection from the Hub.

        it adds a collection of tools from all Spaces in the collection to the agent's toolbox

        > [!NOTE]
        > Only Spaces will be fetched, so you can feel free to add models and datasets to your collection if you'd
        > like for this collection to showcase them.

        Args:
            collection_slug (str): The collection slug referencing the collection.
            token (str, *optional*): The authentication token if the collection is private.
            trust_remote_code (bool, *optional*, defaults to False): Whether to trust the remote code.

        Returns:
            ToolCollection: A tool collection instance loaded with the tools.

        Example:
        ```py
        >>> from smolagents import ToolCollection, CodeAgent

        >>> image_tool_collection = ToolCollection.from_hub("huggingface-tools/diffusion-tools-6630bb19a942c2306a2cdb6f")
        >>> agent = CodeAgent(tools=[*image_tool_collection.tools], add_base_tools=True)

        >>> agent.run("Please draw me a picture of rivers and lakes.")
        ```
        """
        _collection = get_collection(collection_slug, token=token)
        _hub_repo_ids = {item.item_id for item in _collection.items if item.item_type == "space"}

        tools = {Tool.from_hub(repo_id, token, trust_remote_code) for repo_id in _hub_repo_ids}

        return cls(tools)

    @classmethod
    @contextmanager
    def from_mcp(cls, server_parameters) -> "ToolCollection":
        """Automatically load a tool collection from an MCP server.

        Note: a separate thread will be spawned to run an asyncio event loop handling
        the MCP server.

        Args:
            server_parameters (mcp.StdioServerParameters): The server parameters to use to
            connect to the MCP server.

        Returns:
            ToolCollection: A tool collection instance.

        Example:
        ```py
        >>> from smolagents import ToolCollection, CodeAgent
        >>> from mcp import StdioServerParameters

        >>> server_parameters = StdioServerParameters(
        >>>     command="uv",
        >>>     args=["--quiet", "pubmedmcp@0.1.3"],
        >>>     env={"UV_PYTHON": "3.12", **os.environ},
        >>> )

        >>> with ToolCollection.from_mcp(server_parameters) as tool_collection:
        >>>     agent = CodeAgent(tools=[*tool_collection.tools], add_base_tools=True)
        >>>     agent.run("Please find a remedy for hangover.")
        ```
        """
        try:
            from mcpadapt.core import MCPAdapt
            from mcpadapt.smolagents_adapter import SmolAgentsAdapter
        except ImportError:
            raise ImportError(
                """Please install 'mcp' extra to use ToolCollection.from_mcp: `pip install "smolagents[mcp]"`."""
            )

        with MCPAdapt(server_parameters, SmolAgentsAdapter()) as tools:
            yield cls(tools)


def tool(tool_function: Callable) -> Tool:
    """
    Converts a function into an instance of a Tool subclass.

    Args:
        tool_function: Your function. Should have type hints for each input and a type hint for the output.
        Should also have a docstring description including an 'Args:' part where each argument is described.
    """
    parameters = get_json_schema(tool_function)["function"]
    if "return" not in parameters:
        raise TypeHintParsingException("Tool return type not found: make sure your function has a return type hint!")

    class SimpleTool(Tool):
        def __init__(self, name, description, inputs, output_type, function):
            self.name = name
            self.description = description
            self.inputs = inputs
            self.output_type = output_type
            self.forward = function
            self.is_initialized = True

    simple_tool = SimpleTool(
        parameters["name"],
        parameters["description"],
        parameters["parameters"]["properties"],
        parameters["return"]["type"],
        function=tool_function,
    )
    original_signature = inspect.signature(tool_function)
    new_parameters = [inspect.Parameter("self", inspect.Parameter.POSITIONAL_ONLY)] + list(
        original_signature.parameters.values()
    )
    new_signature = original_signature.replace(parameters=new_parameters)
    simple_tool.forward.__signature__ = new_signature
    return simple_tool


class PipelineTool(Tool):
    """
    A [`Tool`] tailored towards Transformer models. On top of the class attributes of the base class [`Tool`], you will
    need to specify:

    - **model_class** (`type`) -- The class to use to load the model in this tool.
    - **default_checkpoint** (`str`) -- The default checkpoint that should be used when the user doesn't specify one.
    - **pre_processor_class** (`type`, *optional*, defaults to [`AutoProcessor`]) -- The class to use to load the
      pre-processor
    - **post_processor_class** (`type`, *optional*, defaults to [`AutoProcessor`]) -- The class to use to load the
      post-processor (when different from the pre-processor).

    Args:
        model (`str` or [`PreTrainedModel`], *optional*):
            The name of the checkpoint to use for the model, or the instantiated model. If unset, will default to the
            value of the class attribute `default_checkpoint`.
        pre_processor (`str` or `Any`, *optional*):
            The name of the checkpoint to use for the pre-processor, or the instantiated pre-processor (can be a
            tokenizer, an image processor, a feature extractor or a processor). Will default to the value of `model` if
            unset.
        post_processor (`str` or `Any`, *optional*):
            The name of the checkpoint to use for the post-processor, or the instantiated pre-processor (can be a
            tokenizer, an image processor, a feature extractor or a processor). Will default to the `pre_processor` if
            unset.
        device (`int`, `str` or `torch.device`, *optional*):
            The device on which to execute the model. Will default to any accelerator available (GPU, MPS etc...), the
            CPU otherwise.
        device_map (`str` or `dict`, *optional*):
            If passed along, will be used to instantiate the model.
        model_kwargs (`dict`, *optional*):
            Any keyword argument to send to the model instantiation.
        token (`str`, *optional*):
            The token to use as HTTP bearer authorization for remote files. If unset, will use the token generated when
            running `huggingface-cli login` (stored in `~/.huggingface`).
        hub_kwargs (additional keyword arguments, *optional*):
            Any additional keyword argument to send to the methods that will load the data from the Hub.
    """

    pre_processor_class = AutoProcessor
    model_class = None
    post_processor_class = AutoProcessor
    default_checkpoint = None
    description = "This is a pipeline tool"
    name = "pipeline"
    inputs = {"prompt": str}
    output_type = str
    skip_forward_signature_validation = True

    def __init__(
        self,
        model=None,
        pre_processor=None,
        post_processor=None,
        device=None,
        device_map=None,
        model_kwargs=None,
        token=None,
        **hub_kwargs,
    ):
        if not is_torch_available():
            raise ImportError("Please install torch in order to use this tool.")

        if not is_accelerate_available():
            raise ImportError("Please install accelerate in order to use this tool.")

        if model is None:
            if self.default_checkpoint is None:
                raise ValueError("This tool does not implement a default checkpoint, you need to pass one.")
            model = self.default_checkpoint
        if pre_processor is None:
            pre_processor = model

        self.model = model
        self.pre_processor = pre_processor
        self.post_processor = post_processor
        self.device = device
        self.device_map = device_map
        self.model_kwargs = {} if model_kwargs is None else model_kwargs
        if device_map is not None:
            self.model_kwargs["device_map"] = device_map
        self.hub_kwargs = hub_kwargs
        self.hub_kwargs["token"] = token

        super().__init__()

    def setup(self):
        """
        Instantiates the `pre_processor`, `model` and `post_processor` if necessary.
        """
        if isinstance(self.pre_processor, str):
            self.pre_processor = self.pre_processor_class.from_pretrained(self.pre_processor, **self.hub_kwargs)

        if isinstance(self.model, str):
            self.model = self.model_class.from_pretrained(self.model, **self.model_kwargs, **self.hub_kwargs)

        if self.post_processor is None:
            self.post_processor = self.pre_processor
        elif isinstance(self.post_processor, str):
            self.post_processor = self.post_processor_class.from_pretrained(self.post_processor, **self.hub_kwargs)

        if self.device is None:
            if self.device_map is not None:
                self.device = list(self.model.hf_device_map.values())[0]
            else:
                self.device = PartialState().default_device

        if self.device_map is None:
            self.model.to(self.device)

        super().setup()

    def encode(self, raw_inputs):
        """
        Uses the `pre_processor` to prepare the inputs for the `model`.
        """
        return self.pre_processor(raw_inputs)

    def forward(self, inputs):
        """
        Sends the inputs through the `model`.
        """
        import torch

        with torch.no_grad():
            return self.model(**inputs)

    def decode(self, outputs):
        """
        Uses the `post_processor` to decode the model output.
        """
        return self.post_processor(outputs)

    def __call__(self, *args, **kwargs):
        import torch

        args, kwargs = handle_agent_input_types(*args, **kwargs)

        if not self.is_initialized:
            self.setup()

        encoded_inputs = self.encode(*args, **kwargs)

        tensor_inputs = {k: v for k, v in encoded_inputs.items() if isinstance(v, torch.Tensor)}
        non_tensor_inputs = {k: v for k, v in encoded_inputs.items() if not isinstance(v, torch.Tensor)}

        encoded_inputs = send_to_device(tensor_inputs, self.device)
        outputs = self.forward({**encoded_inputs, **non_tensor_inputs})
        outputs = send_to_device(outputs, "cpu")
        decoded_outputs = self.decode(outputs)

        return handle_agent_output_types(decoded_outputs, self.output_type)


__all__ = [
    "AUTHORIZED_TYPES",
    "Tool",
    "tool",
    "load_tool",
    "launch_gradio_demo",
    "ToolCollection",
]<|MERGE_RESOLUTION|>--- conflicted
+++ resolved
@@ -177,19 +177,10 @@
                     f"Attribute {attr} should have type {expected_type.__name__}, got {type(attr_value)} instead."
                 )
         for input_name, input_content in self.inputs.items():
-<<<<<<< HEAD
-            assert isinstance(
-                input_content, dict
-            ), f"Input '{input_name}' should be a dictionary."
-            assert (
-                "type" in input_content and "description" in input_content
-            ), f"Input '{input_name}' should have keys 'type' and 'description', has only {list(input_content.keys())}."
-=======
             assert isinstance(input_content, dict), f"Input '{input_name}' should be a dictionary."
             assert "type" in input_content and "description" in input_content, (
                 f"Input '{input_name}' should have keys 'type' and 'description', has only {list(input_content.keys())}."
             )
->>>>>>> 35f71916
             if input_content["type"] not in AUTHORIZED_TYPES:
                 raise Exception(
                     f"Input '{input_name}': type '{input_content['type']}' is not an authorized value, should be one of {AUTHORIZED_TYPES}."
