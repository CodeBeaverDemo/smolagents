#!/usr/bin/env python
# coding=utf-8

# Copyright 2024 The HuggingFace Inc. team. All rights reserved.
#
# Licensed under the Apache License, Version 2.0 (the "License");
# you may not use this file except in compliance with the License.
# You may obtain a copy of the License at
#
#     http://www.apache.org/licenses/LICENSE-2.0
#
# Unless required by applicable law or agreed to in writing, software
# distributed under the License is distributed on an "AS IS" BASIS,
# WITHOUT WARRANTIES OR CONDITIONS OF ANY KIND, either express or implied.
# See the License for the specific language governing permissions and
# limitations under the License.
import json
import logging
import os
import random
from copy import deepcopy
from dataclasses import asdict, dataclass
from enum import Enum
from typing import TYPE_CHECKING, Any, Dict, List, Optional, Union

from huggingface_hub import InferenceClient
from huggingface_hub.utils import is_torch_available

from .tools import Tool
from .utils import _is_package_available


if TYPE_CHECKING:
    from transformers import StoppingCriteriaList

logger = logging.getLogger(__name__)

DEFAULT_JSONAGENT_REGEX_GRAMMAR = {
    "type": "regex",
    "value": 'Thought: .+?\\nAction:\\n\\{\\n\\s{4}"action":\\s"[^"\\n]+",\\n\\s{4}"action_input":\\s"[^"\\n]+"\\n\\}\\n<end_code>',
}

DEFAULT_CODEAGENT_REGEX_GRAMMAR = {
    "type": "regex",
    "value": "Thought: .+?\\nCode:\\n```(?:py|python)?\\n(?:.|\\s)+?\\n```<end_code>",
}


def get_dict_from_nested_dataclasses(obj):
    def convert(obj):
        if hasattr(obj, "__dataclass_fields__"):
            return {k: convert(v) for k, v in asdict(obj).items()}
        return obj

    return convert(obj)


@dataclass
class ChatMessageToolCallDefinition:
    arguments: Any
    name: str
    description: Optional[str] = None

    @classmethod
    def from_hf_api(cls, tool_call_definition) -> "ChatMessageToolCallDefinition":
        return cls(
            arguments=tool_call_definition.arguments,
            name=tool_call_definition.name,
            description=tool_call_definition.description,
        )


@dataclass
class ChatMessageToolCall:
    function: ChatMessageToolCallDefinition
    id: str
    type: str

    @classmethod
    def from_hf_api(cls, tool_call) -> "ChatMessageToolCall":
        return cls(
            function=ChatMessageToolCallDefinition.from_hf_api(tool_call.function),
            id=tool_call.id,
            type=tool_call.type,
        )


@dataclass
class ChatMessage:
    role: str
    content: Optional[str] = None
    tool_calls: Optional[List[ChatMessageToolCall]] = None

    def model_dump_json(self):
        return json.dumps(get_dict_from_nested_dataclasses(self))

    @classmethod
    def from_hf_api(cls, message) -> "ChatMessage":
        tool_calls = None
        if getattr(message, "tool_calls", None) is not None:
            tool_calls = [ChatMessageToolCall.from_hf_api(tool_call) for tool_call in message.tool_calls]
        return cls(role=message.role, content=message.content, tool_calls=tool_calls)

    @classmethod
    def from_dict(cls, data: dict) -> "ChatMessage":
        if data.get("tool_calls"):
            tool_calls = [
                ChatMessageToolCall(
                    function=ChatMessageToolCallDefinition(**tc["function"]), id=tc["id"], type=tc["type"]
                )
                for tc in data["tool_calls"]
            ]
            data["tool_calls"] = tool_calls
        return cls(**data)


def parse_json_if_needed(arguments: Union[str, dict]) -> Union[str, dict]:
    if isinstance(arguments, dict):
        return arguments
    else:
        try:
            return json.loads(arguments)
        except Exception:
            return arguments


def parse_tool_args_if_needed(message: ChatMessage) -> ChatMessage:
    for tool_call in message.tool_calls:
        tool_call.function.arguments = parse_json_if_needed(tool_call.function.arguments)
    return message


class MessageRole(str, Enum):
    USER = "user"
    ASSISTANT = "assistant"
    SYSTEM = "system"
    TOOL_CALL = "tool-call"
    TOOL_RESPONSE = "tool-response"

    @classmethod
    def roles(cls):
        return [r.value for r in cls]


tool_role_conversions = {
    MessageRole.TOOL_CALL: MessageRole.ASSISTANT,
    MessageRole.TOOL_RESPONSE: MessageRole.USER,
}


def get_tool_json_schema(tool: Tool) -> Dict:
    properties = deepcopy(tool.inputs)
    required = []
    for key, value in properties.items():
        if value["type"] == "any":
            value["type"] = "string"
        if not ("nullable" in value and value["nullable"]):
            required.append(key)
    return {
        "type": "function",
        "function": {
            "name": tool.name,
            "description": tool.description,
            "parameters": {
                "type": "object",
                "properties": properties,
                "required": required,
            },
        },
    }


def remove_stop_sequences(content: str, stop_sequences: List[str]) -> str:
    for stop_seq in stop_sequences:
        if content[-len(stop_seq) :] == stop_seq:
            content = content[: -len(stop_seq)]
    return content


def get_clean_message_list(
    message_list: List[Dict[str, str]],
    role_conversions: Dict[MessageRole, MessageRole] = {},
) -> List[Dict[str, str]]:
    """
    Subsequent messages with the same role will be concatenated to a single message.

    Args:
        message_list (`List[Dict[str, str]]`): List of chat messages.
    """
    final_message_list = []
    message_list = deepcopy(message_list)  # Avoid modifying the original list
    for message in message_list:
        # if not set(message.keys()) == {"role", "content"}:
        #     raise ValueError("Message should contain only 'role' and 'content' keys!")

        role = message["role"]
        if role not in MessageRole.roles():
            raise ValueError(f"Incorrect role {role}, only {MessageRole.roles()} are supported for now.")

        if role in role_conversions:
            message["role"] = role_conversions[role]

        if len(final_message_list) > 0 and message["role"] == final_message_list[-1]["role"]:
            final_message_list[-1]["content"] += "\n=======\n" + message["content"]
        else:
            final_message_list.append(message)
    return final_message_list


class Model:
    def __init__(self, **kwargs):
        self.last_input_token_count = None
        self.last_output_token_count = None
        # Set default values for common parameters
        kwargs.setdefault("max_tokens", 4096)
        self.kwargs = kwargs

    def _prepare_completion_kwargs(
        self,
        messages: List[Dict[str, str]],
        stop_sequences: Optional[List[str]] = None,
        grammar: Optional[str] = None,
        tools_to_call_from: Optional[List[Tool]] = None,
        custom_role_conversions: Optional[Dict[str, str]] = None,
        **kwargs,
    ) -> Dict:
        """
        Prepare parameters required for model invocation, handling parameter priorities.

        Parameter priority from high to low:
        1. Explicitly passed kwargs
        2. Specific parameters (stop_sequences, grammar, etc.)
        3. Default values in self.kwargs
        """
        # Clean and standardize the message list
        messages = get_clean_message_list(messages, role_conversions=custom_role_conversions or tool_role_conversions)

        # Use self.kwargs as the base configuration
        completion_kwargs = {
            **self.kwargs,
            "messages": messages,
        }

        # Handle specific parameters
        if stop_sequences is not None:
            completion_kwargs["stop"] = stop_sequences
        if grammar is not None:
            completion_kwargs["grammar"] = grammar

        # Handle tools parameter
        if tools_to_call_from:
            completion_kwargs.update(
                {
                    "tools": [get_tool_json_schema(tool) for tool in tools_to_call_from],
                    "tool_choice": "required",
                }
            )

        # Finally, use the passed-in kwargs to override all settings
        completion_kwargs.update(kwargs)

        return completion_kwargs

    def get_token_counts(self) -> Dict[str, int]:
        return {
            "input_token_count": self.last_input_token_count,
            "output_token_count": self.last_output_token_count,
        }

    def __call__(
        self,
        messages: List[Dict[str, str]],
        stop_sequences: Optional[List[str]] = None,
        grammar: Optional[str] = None,
        tools_to_call_from: Optional[List[Tool]] = None,
        **kwargs,
    ) -> ChatMessage:
        """Process the input messages and return the model's response.

        Parameters:
            messages (`List[Dict[str, str]]`):
                A list of message dictionaries to be processed. Each dictionary should have the structure `{"role": "user/system", "content": "message content"}`.
            stop_sequences (`List[str]`, *optional*):
                A list of strings that will stop the generation if encountered in the model's output.
            grammar (`str`, *optional*):
                The grammar or formatting structure to use in the model's response.
            tools_to_call_from (`List[Tool]`, *optional*):
                A list of tools that the model can use to generate responses.
            **kwargs:
                Additional keyword arguments to be passed to the underlying model.

        Returns:
            `ChatMessage`: A chat message object containing the model's response.
        """
        pass  # To be implemented in child classes!


class HfApiModel(Model):
    """A class to interact with Hugging Face's Inference API for language model interaction.

    This model allows you to communicate with Hugging Face's models using the Inference API. It can be used in both serverless mode or with a dedicated endpoint, supporting features like stop sequences and grammar customization.

    Parameters:
        model_id (`str`, *optional*, defaults to `"Qwen/Qwen2.5-Coder-32B-Instruct"`):
            The Hugging Face model ID to be used for inference. This can be a path or model identifier from the Hugging Face model hub.
        token (`str`, *optional*):
            Token used by the Hugging Face API for authentication. This token need to be authorized 'Make calls to the serverless Inference API'.
            If the model is gated (like Llama-3 models), the token also needs 'Read access to contents of all public gated repos you can access'.
            If not provided, the class will try to use environment variable 'HF_TOKEN', else use the token stored in the Hugging Face CLI configuration.
        timeout (`int`, *optional*, defaults to 120):
            Timeout for the API request, in seconds.
        **kwargs:
            Additional keyword arguments to pass to the Hugging Face API.

    Raises:
        ValueError:
            If the model name is not provided.

    Example:
    ```python
    >>> engine = HfApiModel(
    ...     model_id="Qwen/Qwen2.5-Coder-32B-Instruct",
    ...     token="your_hf_token_here",
    ...     max_tokens=5000,
    ... )
    >>> messages = [{"role": "user", "content": "Explain quantum mechanics in simple terms."}]
    >>> response = engine(messages, stop_sequences=["END"])
    >>> print(response)
    "Quantum mechanics is the branch of physics that studies..."
    ```
    """

    def __init__(
        self,
        model_id: str = "Qwen/Qwen2.5-Coder-32B-Instruct",
        token: Optional[str] = None,
        timeout: Optional[int] = 120,
        **kwargs,
    ):
        super().__init__(**kwargs)
        self.model_id = model_id
        if token is None:
            token = os.getenv("HF_TOKEN")
        self.client = InferenceClient(self.model_id, token=token, timeout=timeout)

    def __call__(
        self,
        messages: List[Dict[str, str]],
        stop_sequences: Optional[List[str]] = None,
        grammar: Optional[str] = None,
        tools_to_call_from: Optional[List[Tool]] = None,
        **kwargs,
    ) -> ChatMessage:
        completion_kwargs = self._prepare_completion_kwargs(
            messages=messages,
            stop_sequences=stop_sequences,
            grammar=grammar,
            tools_to_call_from=tools_to_call_from,
            **kwargs,
        )

        response = self.client.chat_completion(**completion_kwargs)

        self.last_input_token_count = response.usage.prompt_tokens
        self.last_output_token_count = response.usage.completion_tokens
        message = ChatMessage.from_hf_api(response.choices[0].message)
        if tools_to_call_from is not None:
            return parse_tool_args_if_needed(message)
        return message


class TransformersModel(Model):
    """A class to interact with Hugging Face's Inference API for language model interaction.

    This model allows you to communicate with Hugging Face's models using the Inference API. It can be used in both serverless mode or with a dedicated endpoint, supporting features like stop sequences and grammar customization.

    > [!TIP]
    > You must have `transformers` and `torch` installed on your machine. Please run `pip install smolagents[transformers]` if it's not the case.

    Parameters:
        model_id (`str`, *optional*, defaults to `"Qwen/Qwen2.5-Coder-32B-Instruct"`):
            The Hugging Face model ID to be used for inference. This can be a path or model identifier from the Hugging Face model hub.
        device_map (`str`, *optional*):
            The device_map to initialize your model with.
        torch_dtype (`str`, *optional*):
            The torch_dtype to initialize your model with.
        trust_remote_code (bool, default `False`):
            Some models on the Hub require running remote code: for this model, you would have to set this flag to True.
        **kwargs:
            Additional keyword arguments to pass to `model.generate()`, for instance `max_new_tokens` or `device`.
    Raises:
        ValueError:
            If the model name is not provided.

    Example:
    ```python
    >>> engine = TransformersModel(
    ...     model_id="Qwen/Qwen2.5-Coder-32B-Instruct",
    ...     device="cuda",
    ...     max_new_tokens=5000,
    ... )
    >>> messages = [{"role": "user", "content": "Explain quantum mechanics in simple terms."}]
    >>> response = engine(messages, stop_sequences=["END"])
    >>> print(response)
    "Quantum mechanics is the branch of physics that studies..."
    ```
    """

    def __init__(
        self,
        model_id: Optional[str] = None,
        device_map: Optional[str] = None,
        torch_dtype: Optional[str] = None,
        trust_remote_code: bool = False,
        **kwargs,
    ):
        super().__init__(**kwargs)
        if not is_torch_available() or not _is_package_available("transformers"):
            raise ModuleNotFoundError(
                "Please install 'transformers' extra to use 'TransformersModel': `pip install 'smolagents[transformers]'`"
            )
        import torch
        from transformers import AutoModelForCausalLM, AutoTokenizer

        default_model_id = "HuggingFaceTB/SmolLM2-1.7B-Instruct"
        if model_id is None:
            model_id = default_model_id
            logger.warning(f"`model_id`not provided, using this default tokenizer for token counts: '{model_id}'")
        self.model_id = model_id
        self.kwargs = kwargs
        if device_map is None:
            device_map = "cuda" if torch.cuda.is_available() else "cpu"
        logger.info(f"Using device: {device_map}")
        try:
            self.tokenizer = AutoTokenizer.from_pretrained(model_id)
            self.model = AutoModelForCausalLM.from_pretrained(
                model_id,
                device_map=device_map,
                torch_dtype=torch_dtype,
                trust_remote_code=trust_remote_code,
            )
        except Exception as e:
            logger.warning(
                f"Failed to load tokenizer and model for {model_id=}: {e}. Loading default tokenizer and model instead from {default_model_id=}."
            )
            self.model_id = default_model_id
            self.tokenizer = AutoTokenizer.from_pretrained(default_model_id)
            self.model = AutoModelForCausalLM.from_pretrained(model_id, device_map=device_map, torch_dtype=torch_dtype)

    def make_stopping_criteria(self, stop_sequences: List[str]) -> "StoppingCriteriaList":
        from transformers import StoppingCriteria, StoppingCriteriaList

        class StopOnStrings(StoppingCriteria):
            def __init__(self, stop_strings: List[str], tokenizer):
                self.stop_strings = stop_strings
                self.tokenizer = tokenizer
                self.stream = ""

            def reset(self):
                self.stream = ""

            def __call__(self, input_ids, scores, **kwargs):
                generated = self.tokenizer.decode(input_ids[0][-1], skip_special_tokens=True)
                self.stream += generated
                if any([self.stream.endswith(stop_string) for stop_string in self.stop_strings]):
                    return True
                return False

        return StoppingCriteriaList([StopOnStrings(stop_sequences, self.tokenizer)])

    def __call__(
        self,
        messages: List[Dict[str, str]],
        stop_sequences: Optional[List[str]] = None,
        grammar: Optional[str] = None,
        tools_to_call_from: Optional[List[Tool]] = None,
        **kwargs,
    ) -> ChatMessage:
        completion_kwargs = self._prepare_completion_kwargs(
            messages=messages,
            stop_sequences=stop_sequences,
            grammar=grammar,
            **kwargs,
        )

        messages = completion_kwargs.pop("messages")
        stop_sequences = completion_kwargs.pop("stop", None)

        max_new_tokens = (
            kwargs.get("max_new_tokens")
            or kwargs.get("max_tokens")
            or self.kwargs.get("max_new_tokens")
            or self.kwargs.get("max_tokens")
        )

        if max_new_tokens:
            completion_kwargs["max_new_tokens"] = max_new_tokens

        if tools_to_call_from is not None:
            prompt_tensor = self.tokenizer.apply_chat_template(
                messages,
<<<<<<< HEAD
                tools=[get_json_schema(tool) for tool in tools_to_call_from],
=======
                tools=[get_tool_json_schema(tool) for tool in tools_to_call_from],
>>>>>>> 0196dc7b
                return_tensors="pt",
                return_dict=True,
                add_generation_prompt=True,
            )
        else:
            prompt_tensor = self.tokenizer.apply_chat_template(
                messages,
                return_tensors="pt",
                return_dict=True,
            )

        prompt_tensor = prompt_tensor.to(self.model.device)
        count_prompt_tokens = prompt_tensor["input_ids"].shape[1]

        out = self.model.generate(
            **prompt_tensor,
            stopping_criteria=(self.make_stopping_criteria(stop_sequences) if stop_sequences else None),
            **completion_kwargs,
        )
        generated_tokens = out[0, count_prompt_tokens:]
        output = self.tokenizer.decode(generated_tokens, skip_special_tokens=True)
        self.last_input_token_count = count_prompt_tokens
        self.last_output_token_count = len(generated_tokens)

        if stop_sequences is not None:
            output = remove_stop_sequences(output, stop_sequences)

        if tools_to_call_from is None:
            return ChatMessage(role="assistant", content=output)
        else:
            if "Action:" in output:
                output = output.split("Action:", 1)[1].strip()
            parsed_output = json.loads(output)
            tool_name = parsed_output.get("tool_name")
            tool_arguments = parsed_output.get("tool_arguments")
            return ChatMessage(
                role="assistant",
                content="",
                tool_calls=[
                    ChatMessageToolCall(
                        id="".join(random.choices("0123456789", k=5)),
                        type="function",
                        function=ChatMessageToolCallDefinition(name=tool_name, arguments=tool_arguments),
                    )
                ],
            )


class LiteLLMModel(Model):
    """This model connects to [LiteLLM](https://www.litellm.ai/) as a gateway to hundreds of LLMs.

    Parameters:
        model_id (`str`):
            The model identifier to use on the server (e.g. "gpt-3.5-turbo").
        api_base (`str`, *optional*):
            The base URL of the OpenAI-compatible API server.
        api_key (`str`, *optional*):
            The API key to use for authentication.
        **kwargs:
            Additional keyword arguments to pass to the OpenAI API.
    """

    def __init__(
        self,
        model_id="anthropic/claude-3-5-sonnet-20240620",
        api_base=None,
        api_key=None,
        **kwargs,
    ):
        try:
            import litellm
        except ModuleNotFoundError:
            raise ModuleNotFoundError(
                "Please install 'litellm' extra to use LiteLLMModel: `pip install 'smolagents[litellm]'`"
            )

        super().__init__(**kwargs)
        self.model_id = model_id
        # IMPORTANT - Set this to TRUE to add the function to the prompt for Non OpenAI LLMs
        litellm.add_function_to_prompt = True
        self.api_base = api_base
        self.api_key = api_key

    def __call__(
        self,
        messages: List[Dict[str, str]],
        stop_sequences: Optional[List[str]] = None,
        grammar: Optional[str] = None,
        tools_to_call_from: Optional[List[Tool]] = None,
        **kwargs,
    ) -> ChatMessage:
        import litellm

        completion_kwargs = self._prepare_completion_kwargs(
            messages=messages,
            stop_sequences=stop_sequences,
            grammar=grammar,
            tools_to_call_from=tools_to_call_from,
            model=self.model_id,
            api_base=self.api_base,
            api_key=self.api_key,
            **kwargs,
        )

        response = litellm.completion(**completion_kwargs)

        self.last_input_token_count = response.usage.prompt_tokens
        self.last_output_token_count = response.usage.completion_tokens

        message = ChatMessage.from_dict(
            response.choices[0].message.model_dump(include={"role", "content", "tool_calls"})
        )

        if tools_to_call_from is not None:
            return parse_tool_args_if_needed(message)
        return message


class OpenAIServerModel(Model):
    """This model connects to an OpenAI-compatible API server.

    Parameters:
        model_id (`str`):
            The model identifier to use on the server (e.g. "gpt-3.5-turbo").
        api_base (`str`, *optional*):
            The base URL of the OpenAI-compatible API server.
        api_key (`str`, *optional*):
            The API key to use for authentication.
        custom_role_conversions (`dict[str, str]`, *optional*):
            Custom role conversion mapping to convert message roles in others.
            Useful for specific models that do not support specific message roles like "system".
        **kwargs:
            Additional keyword arguments to pass to the OpenAI API.
    """

    def __init__(
        self,
        model_id: str,
        api_base: Optional[str] = None,
        api_key: Optional[str] = None,
        custom_role_conversions: Optional[Dict[str, str]] = None,
        **kwargs,
    ):
        try:
            import openai
        except ModuleNotFoundError:
            raise ModuleNotFoundError(
                "Please install 'openai' extra to use OpenAIServerModel: `pip install 'smolagents[openai]'`"
            ) from None

        super().__init__(**kwargs)
        self.model_id = model_id
        self.client = openai.OpenAI(
            base_url=api_base,
            api_key=api_key,
        )
        self.custom_role_conversions = custom_role_conversions

    def __call__(
        self,
        messages: List[Dict[str, str]],
        stop_sequences: Optional[List[str]] = None,
        grammar: Optional[str] = None,
        tools_to_call_from: Optional[List[Tool]] = None,
        **kwargs,
    ) -> ChatMessage:
        completion_kwargs = self._prepare_completion_kwargs(
            messages=messages,
            stop_sequences=stop_sequences,
            grammar=grammar,
            tools_to_call_from=tools_to_call_from,
            model=self.model_id,
            custom_role_conversions=self.custom_role_conversions,
            **kwargs,
        )

        response = self.client.chat.completions.create(**completion_kwargs)
        self.last_input_token_count = response.usage.prompt_tokens
        self.last_output_token_count = response.usage.completion_tokens

        message = ChatMessage.from_dict(
            response.choices[0].message.model_dump(include={"role", "content", "tool_calls"})
        )
        if tools_to_call_from is not None:
            return parse_tool_args_if_needed(message)
        return message


class AzureOpenAIServerModel(OpenAIServerModel):
    """This model connects to an Azure OpenAI deployment.

    Parameters:
        model_id (`str`):
            The model deployment name to use when connecting (e.g. "gpt-4o-mini").
        azure_endpoint (`str`, *optional*):
            The Azure endpoint, including the resource, e.g. `https://example-resource.azure.openai.com/`. If not provided, it will be inferred from the `AZURE_OPENAI_ENDPOINT` environment variable.
        api_key (`str`, *optional*):
            The API key to use for authentication. If not provided, it will be inferred from the `AZURE_OPENAI_API_KEY` environment variable.
        api_version (`str`, *optional*):
            The API version to use. If not provided, it will be inferred from the `OPENAI_API_VERSION` environment variable.
        custom_role_conversions (`dict[str, str]`, *optional*):
            Custom role conversion mapping to convert message roles in others.
            Useful for specific models that do not support specific message roles like "system".
        **kwargs:
            Additional keyword arguments to pass to the Azure OpenAI API.
    """

    def __init__(
        self,
        model_id: str,
        azure_endpoint: Optional[str] = None,
        api_key: Optional[str] = None,
        api_version: Optional[str] = None,
        custom_role_conversions: Optional[Dict[str, str]] = None,
        **kwargs,
    ):
        # read the api key manually, to avoid super().__init__() trying to use the wrong api_key (OPENAI_API_KEY)
        if api_key is None:
            api_key = os.environ.get("AZURE_OPENAI_API_KEY")

        super().__init__(model_id=model_id, api_key=api_key, custom_role_conversions=custom_role_conversions, **kwargs)
        # if we've reached this point, it means the openai package is available (checked in baseclass) so go ahead and import it
        import openai

        self.client = openai.AzureOpenAI(api_key=api_key, api_version=api_version, azure_endpoint=azure_endpoint)


__all__ = [
    "MessageRole",
    "tool_role_conversions",
    "get_clean_message_list",
    "Model",
    "TransformersModel",
    "HfApiModel",
    "LiteLLMModel",
    "OpenAIServerModel",
    "AzureOpenAIServerModel",
    "ChatMessage",
]<|MERGE_RESOLUTION|>--- conflicted
+++ resolved
@@ -499,11 +499,7 @@
         if tools_to_call_from is not None:
             prompt_tensor = self.tokenizer.apply_chat_template(
                 messages,
-<<<<<<< HEAD
-                tools=[get_json_schema(tool) for tool in tools_to_call_from],
-=======
                 tools=[get_tool_json_schema(tool) for tool in tools_to_call_from],
->>>>>>> 0196dc7b
                 return_tensors="pt",
                 return_dict=True,
                 add_generation_prompt=True,
