--- conflicted
+++ resolved
@@ -185,29 +185,9 @@
     # Initialize the model based on the provided arguments
     model = load_model(args.model_type, args.model_id)
 
-<<<<<<< HEAD
     global driver
     driver = initialize_driver()
     agent = initialize_agent(model)
-=======
-    # Initialize driver and agent
-    chrome_options = webdriver.ChromeOptions()
-    chrome_options.add_argument("--force-device-scale-factor=1")
-    chrome_options.add_argument("--window-size=1000,1350")
-    chrome_options.add_argument("--disable-pdf-viewer")
-    chrome_options.add_argument("--window-position=0,0")
-
-    helium.start_chrome(headless=False, options=chrome_options)
-
-    agent = CodeAgent(
-        tools=[go_back, close_popups, search_item_ctrl_f],
-        model=model,
-        additional_authorized_imports=["helium"],
-        step_callbacks=[save_screenshot],
-        max_steps=20,
-        verbosity_level=2,
-    )
->>>>>>> a2d3819b
 
     # Run the agent with the provided prompt
     agent.python_executor("from helium import *", agent.state)
