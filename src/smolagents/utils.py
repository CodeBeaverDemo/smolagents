--- conflicted
+++ resolved
@@ -23,7 +23,6 @@
 from typing import Dict, Tuple, Union
 import importlib.metadata
 from rich.console import Console
-<<<<<<< HEAD
 from functools import lru_cache
 
 
@@ -39,12 +38,6 @@
 @lru_cache
 def _is_pillow_available():
     return importlib.util.find_spec("PIL") is not None
-=======
-
-
-def is_pygments_available():
-    return importlib.util.find_spec("soundfile") is not None
->>>>>>> 7d6599e4
 
 
 console = Console()
