--- conflicted
+++ resolved
@@ -1004,7 +1004,6 @@
         return None
     elif isinstance(expression, ast.ImportFrom):
         if check_module_authorized(expression.module):
-<<<<<<< HEAD
             module = __import__(
                 expression.module, fromlist=[alias.name for alias in expression.names]
             )
@@ -1026,13 +1025,6 @@
                         raise InterpreterError(
                             f"Module {expression.module} has no attribute {alias.name}"
                         )
-=======
-            raw_module = __import__(expression.module, fromlist=[alias.name for alias in expression.names])
-            for alias in expression.names:
-                state[alias.asname or alias.name] = get_safe_module(
-                    getattr(raw_module, alias.name), dangerous_patterns
-                )
->>>>>>> 3c18d4d5
         else:
             raise InterpreterError(f"Import from {expression.module} is not allowed.")
         return None
@@ -1306,21 +1298,14 @@
         state["print_outputs"] = truncate_content(PRINT_OUTPUTS, max_length=max_print_outputs_length)
         is_final_answer = True
         return e.value, is_final_answer
-<<<<<<< HEAD
     except Exception as e:
         exception_type = type(e).__name__
-        error_msg = truncate_content(PRINT_OUTPUTS, max_length=MAX_LEN_OUTPUT)
+        error_msg = truncate_content(PRINT_OUTPUTS, max_length=max_print_outputs_length)
         error_msg = (
             f"Code execution failed at line '{ast.get_source_segment(code, node)}' due to: {exception_type}:"
             f"{str(e)}"
         )
         raise InterpreterError(error_msg)
-=======
-    except InterpreterError as e:
-        msg = truncate_content(PRINT_OUTPUTS, max_length=max_print_outputs_length)
-        msg += f"Code execution failed at line '{ast.get_source_segment(code, node)}' because of the following error:\n{e}"
-        raise InterpreterError(msg)
->>>>>>> 3c18d4d5
 
 
 class LocalPythonInterpreter:
