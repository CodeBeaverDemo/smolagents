--- conflicted
+++ resolved
@@ -17,12 +17,7 @@
 import time
 from collections import deque
 from dataclasses import dataclass
-<<<<<<< HEAD
-from typing import Any, Callable, Dict, List, Optional, Tuple, Union
-=======
-from enum import IntEnum
 from typing import Any, Callable, Dict, Generator, List, Optional, Tuple, Union
->>>>>>> 2c43546d
 
 from rich import box
 from rich.console import Group
@@ -550,63 +545,7 @@
 
         yield handle_agent_output_types(final_answer)
 
-<<<<<<< HEAD
-    def direct_run(self, task: str):
-        """
-        Runs the agent in direct mode, returning outputs only at the end: should be launched only in the `run` method.
-        """
-        final_answer = None
-        self.step_number = 0
-        while final_answer is None and self.step_number < self.max_steps:
-            step_start_time = time.time()
-            step_log = ActionStep(step=self.step_number, start_time=step_start_time)
-            try:
-                if self.planning_interval is not None and self.step_number % self.planning_interval == 0:
-                    self.planning_step(
-                        task,
-                        is_first_step=(self.step_number == 0),
-                        step=self.step_number,
-                    )
-                self.logger.log(
-                    Rule(
-                        f"[bold]Step {self.step_number}",
-                        characters="━",
-                        style=YELLOW_HEX,
-                    ),
-                    level=LogLevel.INFO,
-                )
-
-                # Run one step!
-                final_answer = self.step(step_log)
-
-            except AgentError as e:
-                step_log.error = e
-            finally:
-                step_end_time = time.time()
-                step_log.end_time = step_end_time
-                step_log.duration = step_end_time - step_start_time
-                self.logs.append(step_log)
-                for callback in self.step_callbacks:
-                    callback(step_log)
-                self.step_number += 1
-
-        if final_answer is None and self.step_number == self.max_steps:
-            error_message = "Reached max steps."
-            final_step_log = ActionStep(error=AgentMaxStepsError(error_message, self.logger))
-            self.logs.append(final_step_log)
-            final_answer = self.provide_final_answer(task)
-            self.logger.log(Text(f"Final answer: {final_answer}"), level=LogLevel.INFO)
-            final_step_log.action_output = final_answer
-            final_step_log.duration = 0
-            for callback in self.step_callbacks:
-                callback(final_step_log)
-
-        return handle_agent_output_types(final_answer)
-
-    def planning_step(self, task, is_first_step: bool, step: int):
-=======
     def planning_step(self, task, is_first_step: bool, step: int) -> None:
->>>>>>> 2c43546d
         """
         Used periodically by the agent to plan the next steps to reach the objective.
 
