#!/usr/bin/env python
# coding=utf-8

# Copyright 2024 The HuggingFace Inc. team. All rights reserved.
#
# Licensed under the Apache License, Version 2.0 (the "License");
# you may not use this file except in compliance with the License.
# You may obtain a copy of the License at
#
#     http://www.apache.org/licenses/LICENSE-2.0
#
# Unless required by applicable law or agreed to in writing, software
# distributed under the License is distributed on an "AS IS" BASIS,
# WITHOUT WARRANTIES OR CONDITIONS OF ANY KIND, either express or implied.
# See the License for the specific language governing permissions and
# limitations under the License.
<<<<<<< HEAD
import importlib
import inspect
import json
import os
=======
import importlib.resources
import inspect
>>>>>>> b6ad9a4b
import re
import tempfile
import textwrap
import time
from collections import Counter, deque
from logging import getLogger
from pathlib import Path
from typing import Any, Callable, Dict, Generator, List, Optional, Set, Tuple, Union

import jinja2
import yaml
from huggingface_hub import create_repo, metadata_update, snapshot_download, upload_folder
from jinja2 import StrictUndefined, Template
from rich.console import Group
from rich.panel import Panel
from rich.rule import Rule
from rich.text import Text

from smolagents.agent_types import AgentAudio, AgentImage, handle_agent_output_types
from smolagents.memory import ActionStep, AgentMemory, PlanningStep, SystemPromptStep, TaskStep, ToolCall
from smolagents.models import Model
from smolagents.monitoring import (
    YELLOW_HEX,
    AgentLogger,
    LogLevel,
)
from smolagents.utils import (
    AgentError,
    AgentExecutionError,
    AgentGenerationError,
    AgentMaxStepsError,
    AgentParsingError,
    parse_code_blobs,
    parse_json_tool_call,
    truncate_content,
)

from .agent_types import AgentType
from .default_tools import TOOL_MAPPING, FinalAnswerTool
from .e2b_executor import E2BExecutor
from .local_python_executor import (
    BASE_BUILTIN_MODULES,
    LocalPythonInterpreter,
    fix_final_answer_code,
)
from .models import (
    ChatMessage,
    MessageRole,
)
from .monitoring import Monitor
from .tools import Tool


logger = getLogger(__name__)


def get_variable_names(self, template: str) -> Set[str]:
    pattern = re.compile(r"\{\{([^{}]+)\}\}")
    return {match.group(1).strip() for match in pattern.finditer(template)}


def populate_template(template: str, variables: Dict[str, Any]) -> str:
    compiled_template = Template(template, undefined=StrictUndefined)
    try:
        return compiled_template.render(**variables)
    except Exception as e:
        raise Exception(f"Error during jinja template rendering: {type(e).__name__}: {e}")


class MultiStepAgent:
    """
    Agent class that solves the given task step by step, using the ReAct framework:
    While the objective is not reached, the agent will perform a cycle of action (given by the LLM) and observation (obtained from the environment).

    Args:
        tools (`list[Tool]`): [`Tool`]s that the agent can use.
        model (`Callable[[list[dict[str, str]]], ChatMessage]`): Model that will generate the agent's actions.
        prompt_templates (`dict`, *optional*): Prompt templates.
        max_steps (`int`, default `6`): Maximum number of steps the agent can take to solve the task.
        tool_parser (`Callable`, *optional*): Function used to parse the tool calls from the LLM output.
        add_base_tools (`bool`, default `False`): Whether to add the base tools to the agent's tools.
        verbosity_level (`LogLevel`, default `LogLevel.INFO`): Level of verbosity of the agent's logs.
        grammar (`dict[str, str]`, *optional*): Grammar used to parse the LLM output.
        managed_agents (`list`, *optional*): Managed agents that the agent can call.
        step_callbacks (`list[Callable]`, *optional*): Callbacks that will be called at each step.
        planning_interval (`int`, *optional*): Interval at which the agent will run a planning step.
        name (`str`, *optional*): Necessary for a managed agent only - the name by which this agent can be called.
        description (`str`, *optional*): Necessary for a managed agent only - the description of this agent.
        provide_run_summary (`bool`, *optional*): Whether to provide a run summary when called as a managed agent.
        final_answer_checks (`list`, *optional*): List of Callables to run before returning a final answer for checking validity.
    """

    def __init__(
        self,
        tools: List[Tool],
        model: Callable[[List[Dict[str, str]]], ChatMessage],
        prompt_templates: Optional[dict] = None,
        max_steps: int = 6,
        tool_parser: Optional[Callable] = None,
        add_base_tools: bool = False,
        verbosity_level: LogLevel = LogLevel.INFO,
        grammar: Optional[Dict[str, str]] = None,
        managed_agents: Optional[List] = None,
        step_callbacks: Optional[List[Callable]] = None,
        planning_interval: Optional[int] = None,
        name: Optional[str] = None,
        description: Optional[str] = None,
        provide_run_summary: bool = False,
        final_answer_checks: Optional[List[Callable]] = None,
    ):
        if tool_parser is None:
            tool_parser = parse_json_tool_call
        self.agent_name = self.__class__.__name__
        self.model = model
        self.prompt_templates = prompt_templates or {}
        self.max_steps = max_steps
        self.step_number: int = 0
        self.tool_parser = tool_parser
        self.grammar = grammar
        self.planning_interval = planning_interval
        self.state = {}
        self.name = name
        self.description = description
        self.provide_run_summary = provide_run_summary

        self.managed_agents = {}
        if managed_agents is not None:
            for managed_agent in managed_agents:
                assert managed_agent.name and managed_agent.description, (
                    "All managed agents need both a name and a description!"
                )
            self.managed_agents = {agent.name: agent for agent in managed_agents}

        for tool in tools:
            assert isinstance(tool, Tool), f"This element is not of class Tool: {str(tool)}"

        duplicate_tool_names = [name for name, count in Counter(tool.name for tool in tools).items() if count > 1]
        assert len(duplicate_tool_names) == 0, (
            f"There can be no two tools with the same name! You passed these duplicate tool names: {duplicate_tool_names}"
        )
        self.tools = {tool.name: tool for tool in tools}
        if add_base_tools:
            for tool_name, tool_class in TOOL_MAPPING.items():
                if tool_name != "python_interpreter" or self.__class__.__name__ == "ToolCallingAgent":
                    self.tools[tool_name] = tool_class()
        self.tools["final_answer"] = FinalAnswerTool()

        self.system_prompt = self.initialize_system_prompt()
        self.input_messages = None
        self.task = None
        self.memory = AgentMemory(self.system_prompt)
        self.logger = AgentLogger(level=verbosity_level)
        self.monitor = Monitor(self.model, self.logger)
        self.step_callbacks = step_callbacks if step_callbacks is not None else []
        self.step_callbacks.append(self.monitor.update_metrics)
        self.final_answer_checks = final_answer_checks

    @property
    def logs(self):
        logger.warning(
            "The 'logs' attribute is deprecated and will soon be removed. Please use 'self.memory.steps' instead."
        )
        return [self.memory.system_prompt] + self.memory.steps

    def initialize_system_prompt(self):
        """To be implemented in child classes"""
        pass

    def write_memory_to_messages(
        self,
        summary_mode: Optional[bool] = False,
    ) -> List[Dict[str, str]]:
        """
        Reads past llm_outputs, actions, and observations or errors from the memory into a series of messages
        that can be used as input to the LLM. Adds a number of keywords (such as PLAN, error, etc) to help
        the LLM.
        """
        messages = self.memory.system_prompt.to_messages(summary_mode=summary_mode)
        for memory_step in self.memory.steps:
            messages.extend(memory_step.to_messages(summary_mode=summary_mode))
        return messages

    def visualize(self):
        """Creates a rich tree visualization of the agent's structure."""
        self.logger.visualize_agent_tree(self)

    def extract_action(self, model_output: str, split_token: str) -> Tuple[str, str]:
        """
        Parse action from the LLM output

        Args:
            model_output (`str`): Output of the LLM
            split_token (`str`): Separator for the action. Should match the example in the system prompt.
        """
        try:
            split = model_output.split(split_token)
            rationale, action = (
                split[-2],
                split[-1],
            )  # NOTE: using indexes starting from the end solves for when you have more than one split_token in the output
        except Exception:
            raise AgentParsingError(
                f"No '{split_token}' token provided in your output.\nYour output:\n{model_output}\n. Be sure to include an action, prefaced with '{split_token}'!",
                self.logger,
            )
        return rationale.strip(), action.strip()

    def provide_final_answer(self, task: str, images: Optional[list[str]]) -> str:
        """
        Provide the final answer to the task, based on the logs of the agent's interactions.

        Args:
            task (`str`): Task to perform.
            images (`list[str]`, *optional*): Paths to image(s).

        Returns:
            `str`: Final answer to the task.
        """
        messages = [{"role": MessageRole.SYSTEM, "content": []}]
        if images:
            messages[0]["content"] = [
                {
                    "type": "text",
                    "text": "An agent tried to answer a user query but it got stuck and failed to do so. You are tasked with providing an answer instead. Here is the agent's memory:",
                }
            ]
            messages[0]["content"].append({"type": "image"})
            messages += self.write_memory_to_messages()[1:]
            messages += [
                {
                    "role": MessageRole.USER,
                    "content": [
                        {
                            "type": "text",
                            "text": f"Based on the above, please provide an answer to the following user request:\n{task}",
                        }
                    ],
                }
            ]
        else:
            messages[0]["content"] = [
                {
                    "type": "text",
                    "text": "An agent tried to answer a user query but it got stuck and failed to do so. You are tasked with providing an answer instead. Here is the agent's memory:",
                }
            ]
            messages += self.write_memory_to_messages()[1:]
            messages += [
                {
                    "role": MessageRole.USER,
                    "content": [
                        {
                            "type": "text",
                            "text": f"Based on the above, please provide an answer to the following user request:\n{task}",
                        }
                    ],
                }
            ]
        try:
            chat_message: ChatMessage = self.model(messages)
            return chat_message.content
        except Exception as e:
            return f"Error in generating final LLM output:\n{e}"

    def execute_tool_call(self, tool_name: str, arguments: Union[Dict[str, str], str]) -> Any:
        """
        Execute tool with the provided input and returns the result.
        This method replaces arguments with the actual values from the state if they refer to state variables.

        Args:
            tool_name (`str`): Name of the Tool to execute (should be one from self.tools).
            arguments (Dict[str, str]): Arguments passed to the Tool.
        """
        available_tools = {**self.tools, **self.managed_agents}
        if tool_name not in available_tools:
            error_msg = f"Unknown tool {tool_name}, should be instead one of {list(available_tools.keys())}."
            raise AgentExecutionError(error_msg, self.logger)

        try:
            if isinstance(arguments, str):
                if tool_name in self.managed_agents:
                    observation = available_tools[tool_name].__call__(arguments)
                else:
                    observation = available_tools[tool_name].__call__(arguments, sanitize_inputs_outputs=True)
            elif isinstance(arguments, dict):
                for key, value in arguments.items():
                    if isinstance(value, str) and value in self.state:
                        arguments[key] = self.state[value]
                if tool_name in self.managed_agents:
                    observation = available_tools[tool_name].__call__(**arguments)
                else:
                    observation = available_tools[tool_name].__call__(**arguments, sanitize_inputs_outputs=True)
            else:
                error_msg = f"Arguments passed to tool should be a dict or string: got a {type(arguments)}."
                raise AgentExecutionError(error_msg, self.logger)
            return observation
        except Exception as e:
            if tool_name in self.tools:
                tool = self.tools[tool_name]
                error_msg = (
                    f"Error whene executing tool {tool_name} with arguments {arguments}: {type(e).__name__}: {e}\nYou should only use this tool with a correct input.\n"
                    f"As a reminder, this tool's description is the following: '{tool.description}'.\nIt takes inputs: {tool.inputs} and returns output type {tool.output_type}"
                )
                raise AgentExecutionError(error_msg, self.logger)
            elif tool_name in self.managed_agents:
                error_msg = (
                    f"Error in calling team member: {e}\nYou should only ask this team member with a correct request.\n"
                    f"As a reminder, this team member's description is the following:\n{available_tools[tool_name]}"
                )
                raise AgentExecutionError(error_msg, self.logger)

    def step(self, memory_step: ActionStep) -> Union[None, Any]:
        """To be implemented in children classes. Should return either None if the step is not final."""
        pass

    def run(
        self,
        task: str,
        stream: bool = False,
        reset: bool = True,
        images: Optional[List[str]] = None,
        additional_args: Optional[Dict] = None,
    ):
        """
        Run the agent for the given task.

        Args:
            task (`str`): Task to perform.
            stream (`bool`): Whether to run in a streaming way.
            reset (`bool`): Whether to reset the conversation or keep it going from previous run.
            images (`list[str]`, *optional*): Paths to image(s).
            additional_args (`dict`): Any other variables that you want to pass to the agent run, for instance images or dataframes. Give them clear names!

        Example:
        ```py
        from smolagents import CodeAgent
        agent = CodeAgent(tools=[])
        agent.run("What is the result of 2 power 3.7384?")
        ```
        """

        self.task = task
        if additional_args is not None:
            self.state.update(additional_args)
            self.task += f"""
You have been provided with these additional arguments, that you can access using the keys as variables in your python code:
{str(additional_args)}."""

        self.system_prompt = self.initialize_system_prompt()
        self.memory.system_prompt = SystemPromptStep(system_prompt=self.system_prompt)
        if reset:
            self.memory.reset()
            self.monitor.reset()

        self.logger.log_task(
            content=self.task.strip(),
            subtitle=f"{type(self.model).__name__} - {(self.model.model_id if hasattr(self.model, 'model_id') else '')}",
            level=LogLevel.INFO,
            title=self.name if hasattr(self, "name") else None,
        )

        self.memory.steps.append(TaskStep(task=self.task, task_images=images))

        if stream:
            # The steps are returned as they are executed through a generator to iterate on.
            return self._run(task=self.task, images=images)
        # Outputs are returned only at the end as a string. We only look at the last step
        return deque(self._run(task=self.task, images=images), maxlen=1)[0]

    def _run(self, task: str, images: List[str] | None = None) -> Generator[ActionStep | AgentType, None, None]:
        """
        Run the agent in streaming mode and returns a generator of all the steps.

        Args:
            task (`str`): Task to perform.
            images (`list[str]`): Paths to image(s).
        """
        final_answer = None
        self.step_number = 1
        while final_answer is None and self.step_number <= self.max_steps:
            step_start_time = time.time()
            memory_step = ActionStep(
                step_number=self.step_number,
                start_time=step_start_time,
                observations_images=images,
            )
            try:
                if self.planning_interval is not None and self.step_number % self.planning_interval == 1:
                    self.planning_step(
                        task,
                        is_first_step=(self.step_number == 1),
                        step=self.step_number,
                    )
                self.logger.log_rule(f"Step {self.step_number}", level=LogLevel.INFO)

                # Run one step!
                final_answer = self.step(memory_step)
                if final_answer is not None and self.final_answer_checks is not None:
                    for check_function in self.final_answer_checks:
                        try:
                            assert check_function(final_answer, self.memory)
                        except Exception as e:
                            final_answer = None
                            raise AgentError(f"Check {check_function.__name__} failed with error: {e}", self.logger)
            except AgentError as e:
                memory_step.error = e
            finally:
                memory_step.end_time = time.time()
                memory_step.duration = memory_step.end_time - step_start_time
                self.memory.steps.append(memory_step)
                for callback in self.step_callbacks:
                    # For compatibility with old callbacks that don't take the agent as an argument
                    if len(inspect.signature(callback).parameters) == 1:
                        callback(memory_step)
                    else:
                        callback(memory_step, agent=self)
                self.step_number += 1
                yield memory_step

        if final_answer is None and self.step_number == self.max_steps + 1:
            error_message = "Reached max steps."
            final_answer = self.provide_final_answer(task, images)
            final_memory_step = ActionStep(
                step_number=self.step_number, error=AgentMaxStepsError(error_message, self.logger)
            )
            final_memory_step.action_output = final_answer
            final_memory_step.end_time = time.time()
            final_memory_step.duration = memory_step.end_time - step_start_time
            self.memory.steps.append(final_memory_step)
            for callback in self.step_callbacks:
                # For compatibility with old callbacks that don't take the agent as an argument
                if len(inspect.signature(callback).parameters) == 1:
                    callback(final_memory_step)
                else:
                    callback(final_memory_step, agent=self)
            yield final_memory_step

        yield handle_agent_output_types(final_answer)

    def planning_step(self, task, is_first_step: bool, step: int) -> None:
        """
        Used periodically by the agent to plan the next steps to reach the objective.

        Args:
            task (`str`): Task to perform.
            is_first_step (`bool`): If this step is not the first one, the plan should be an update over a previous plan.
            step (`int`): The number of the current step, used as an indication for the LLM.
        """
        if is_first_step:
            message_prompt_facts = {
                "role": MessageRole.SYSTEM,
                "content": [{"type": "text", "text": self.prompt_templates["planning"]["initial_facts"]}],
            }
            input_messages = [message_prompt_facts]

            chat_message_facts: ChatMessage = self.model(input_messages)
            answer_facts = chat_message_facts.content

            message_prompt_plan = {
                "role": MessageRole.USER,
                "content": [
                    {
                        "type": "text",
                        "text": populate_template(
                            self.prompt_templates["planning"]["initial_plan"],
                            variables={
                                "task": task,
                                "tools": self.tools,
                                "managed_agents": self.managed_agents,
                                "answer_facts": answer_facts,
                            },
                        ),
                    }
                ],
            }
            chat_message_plan: ChatMessage = self.model(
                [message_prompt_plan],
                stop_sequences=["<end_plan>"],
            )
            answer_plan = chat_message_plan.content

            final_plan_redaction = f"""Here is the plan of action that I will follow to solve the task:
```
{answer_plan}
```"""
            final_facts_redaction = f"""Here are the facts that I know so far:
```
{answer_facts}
```""".strip()
            self.memory.steps.append(
                PlanningStep(
                    model_input_messages=input_messages,
                    plan=final_plan_redaction,
                    facts=final_facts_redaction,
                    model_output_message_plan=chat_message_plan,
                    model_output_message_facts=chat_message_facts,
                )
            )
            self.logger.log(
                Rule("[bold]Initial plan", style="orange"),
                Text(final_plan_redaction),
                level=LogLevel.INFO,
            )
        else:  # update plan
            memory_messages = self.write_memory_to_messages(
                summary_mode=False
            )  # This will not log the plan but will log facts

            # Redact updated facts
            facts_update_pre_messages = {
                "role": MessageRole.SYSTEM,
                "content": [{"type": "text", "text": self.prompt_templates["planning"]["update_facts_pre_messages"]}],
            }
            facts_update_post_messages = {
                "role": MessageRole.SYSTEM,
                "content": [{"type": "text", "text": self.prompt_templates["planning"]["update_facts_post_messages"]}],
            }
            input_messages = [facts_update_pre_messages] + memory_messages + [facts_update_post_messages]
            chat_message_facts: ChatMessage = self.model(input_messages)
            facts_update = chat_message_facts.content

            # Redact updated plan
            update_plan_pre_messages = {
                "role": MessageRole.SYSTEM,
                "content": [
                    {
                        "type": "text",
                        "text": populate_template(
                            self.prompt_templates["planning"]["update_plan_pre_messages"], variables={"task": task}
                        ),
                    }
                ],
            }
            update_plan_post_messages = {
                "role": MessageRole.SYSTEM,
                "content": [
                    {
                        "type": "text",
                        "text": populate_template(
                            self.prompt_templates["planning"]["update_plan_pre_messages"],
                            variables={
                                "task": task,
                                "tools": self.tools,
                                "managed_agents": self.managed_agents,
                                "facts_update": facts_update,
                                "remaining_steps": (self.max_steps - step),
                            },
                        ),
                    }
                ],
            }
            chat_message_plan: ChatMessage = self.model(
                [update_plan_pre_messages] + memory_messages + [update_plan_post_messages],
                stop_sequences=["<end_plan>"],
            )

            # Log final facts and plan
            final_plan_redaction = textwrap.dedent(
                f"""I still need to solve the task I was given:
                ```
                {task}
                ```

                Here is my new/updated plan of action to solve the task:
                ```
                {chat_message_plan.content}
                ```"""
            )

            final_facts_redaction = textwrap.dedent(
                f"""Here is the updated list of the facts that I know:
                ```
                {facts_update}
                ```"""
            )
            self.memory.steps.append(
                PlanningStep(
                    model_input_messages=input_messages,
                    plan=final_plan_redaction,
                    facts=final_facts_redaction,
                    model_output_message_plan=chat_message_plan,
                    model_output_message_facts=chat_message_facts,
                )
            )
            self.logger.log(
                Rule("[bold]Updated plan", style="orange"),
                Text(final_plan_redaction),
                level=LogLevel.INFO,
            )

    def replay(self, detailed: bool = False):
        """Prints a pretty replay of the agent's steps.

        Args:
            detailed (bool, optional): If True, also displays the memory at each step. Defaults to False.
                Careful: will increase log length exponentially. Use only for debugging.
        """
        self.memory.replay(self.logger, detailed=detailed)

    def __call__(self, task: str, **kwargs):
        """
        This methd is called only by a manager agent.
        Adds additional prompting for the managed agent, runs it, and wraps the output.
        """
        full_task = populate_template(
            self.prompt_templates["managed_agent"]["task"],
            variables=dict(name=self.name, task=task),
        )
        report = self.run(full_task, **kwargs)
        answer = populate_template(
            self.prompt_templates["managed_agent"]["report"], variables=dict(name=self.name, final_answer=report)
        )
        if self.provide_run_summary:
            answer += "\n\nFor more detail, find below a summary of this agent's work:\n<summary_of_work>\n"
            for message in self.write_memory_to_messages(summary_mode=True):
                content = message["content"]
                answer += "\n" + truncate_content(str(content)) + "\n---"
            answer += "\n</summary_of_work>"
        return answer

    def save(self, output_dir):
        """
        Saves the relevant code files for your agent so it can be pushed to the Hub. This will copy the code of your
        agent in `output_dir` as well as autogenerate:

        - a `tools`folder containing the logic for each of the tools under `tools/{tool_name}.py`.
        - an `agent.json` file containing a dictionary representing your agent.
        - a `prompt.yaml` file containing the prompt templates used by your agent.
        - an `app.py` file providing an UI for your agent when it is exported to a Space with `agent.push_to_hub()`
        - a `requirements.txt` containing the names of the module used by your tool (as detected when inspecting its
          code)

        Args:
            output_dir (`str`): The folder in which you want to save your tool.
        """
        os.makedirs(f"{output_dir}/tools", exist_ok=True)
        class_name = self.__class__.__name__

        # Save tools to different .py files
        for tool in self.tools.values():
            tool.save(output_dir, f"tools/{tool.name}.py")

        # Save prompts to yaml
        yaml_prompts = yaml.dump(
            self.prompt_templates,
            default_style="|",  # This forces block literals for all strings
            default_flow_style=False,
            width=float("inf"),
            sort_keys=False,
            allow_unicode=True,
            indent=2,
        )

        with open(os.path.join(output_dir, "prompts.yaml"), "w", encoding="utf-8") as f:
            f.write(yaml_prompts)

        # Save agent dictionary to json
        agent_dict = self.to_dict()
        agent_dict["tools"] = [tool.name for tool in self.tools.values()]
        with open(os.path.join(output_dir, "agent.json"), "w", encoding="utf-8") as f:
            f.write(json.dumps(agent_dict, indent=4))

        # Save requirements
        requirements_file = os.path.join(output_dir, "requirements.txt")
        requirements = []
        if hasattr(self, "authorized_imports"):
            requirements += [
                package.split(".")[0] for package in self.authorized_imports if package not in BASE_BUILTIN_MODULES
            ]
        for tool in self.tools.values():
            requirements += tool.to_dict()["requirements"]
        requirements = list(set(requirements))  # Deduplicate valus
        with open(requirements_file, "w", encoding="utf-8") as f:
            f.write("\n".join(requirements) + "\n")

        # Make agent.py file with Gradio UI
        app_template = textwrap.dedent("""
            from smolagents import GradioUI, {{ class_name }}, {{ agent_dict['model']['class'] }}

            {% for tool in tools.values() -%}
            from scripts.{{ tool.name }} import {{ tool.__class__.__name__ }}
            {% endfor %}

            model = {{ agent_dict['model']['class'] }}(
            {% for key in agent_dict['model']['data'] if key not in ['class', 'last_input_token_count', 'last_output_token_count'] -%}
                {{ key }}={{ agent_dict['model']['data'][key]|repr }},
            {% endfor %})

            {% for tool in tools.values() -%}
            {{ tool.name }} = {{ tool.__class__.__name__ }}()
            {% endfor %}

            agent = {{ class_name }}(
                model=model,
                tools=[{% for tool in tools.keys() %}{{ tool }}{% if not loop.last %}, {% endif %}{% endfor %}],
                {% for attribute_name, value in agent_dict.items() if attribute_name not in ["model", "tools", "prompt_templates"] -%}
                {{ attribute_name }}={{ value }},
                {% endfor %}prompts_path='./prompts.yaml'
            )

            GradioUI(agent).launch()
            """)
        template_env = jinja2.Environment(loader=jinja2.BaseLoader())
        template_env.filters["repr"] = repr
        template = template_env.from_string(app_template)

        # Prepare the context variables for Jinja2 rendering
        context = {"class_name": class_name, "agent_dict": agent_dict, "tools": self.tools}

        # Render the app.py file from Jinja2 template
        app_text = template.render(context)
        # TODO: Model objects with parameters
        # TODO: Tool objects with parameters

        with open(os.path.join(output_dir, "app.py"), "w", encoding="utf-8") as f:
            f.write(app_text)

    def to_dict(self) -> Dict[str, Any]:
        """Converts agent into a dictionary."""
        # TODO: handle serializing step_callbacks and final_answer_checks
        for attr in ["final_answer_checks", "step_callbacks", "step_memory_checks", "managed_agents"]:
            if getattr(self, "final_answer_checks", None) is not None and len(self.final_answer_checks) > 0:
                self.logger.log(f"This agent has {attr}: they will be ignored by this method.", LogLevel.INFO)

        agent_dict = {
            "tools": [tool.to_dict() for tool in self.tools.values()],
            "model": {
                "class": self.model.__class__.__name__,
                "data": self.model.to_dict(),
            },
            "prompt_templates": self.prompt_templates,
            "max_steps": self.max_steps,
            "verbosity_level": int(self.logger.level),
            "grammar": self.grammar,
            "planning_interval": self.planning_interval,
            "name": self.name,
            "description": self.description,
        }
        if hasattr(self, "authorized_imports"):
            agent_dict["authorized_imports"] = self.authorized_imports
        return agent_dict

    @classmethod
    def from_hub(
        cls,
        repo_id: str,
        token: Optional[str] = None,
        trust_remote_code: bool = False,
        **kwargs,
    ):
        """
        Loads an agent defined on the Hub.

        <Tip warning={true}>

        Loading a tool from the Hub means that you'll download the tool and execute it locally.
        ALWAYS inspect the tool you're downloading before loading it within your runtime, as you would do when
        installing a package using pip/npm/apt.

        </Tip>

        Args:
            repo_id (`str`):
                The name of the repo on the Hub where your tool is defined.
            token (`str`, *optional*):
                The token to identify you on hf.co. If unset, will use the token generated when running
                `huggingface-cli login` (stored in `~/.huggingface`).
            trust_remote_code(`str`, *optional*, defaults to False):
                This flags marks that you understand the risk of running remote code and that you trust this tool.
                If not setting this to True, loading the tool from Hub will fail.
            kwargs (additional keyword arguments, *optional*):
                Additional keyword arguments that will be split in two: all arguments relevant to the Hub (such as
                `cache_dir`, `revision`, `subfolder`) will be used when downloading the files for your tool, and the
                others will be passed along to its init.
        """
        if not trust_remote_code:
            raise ValueError(
                "Loading an agent from Hub requires to acknowledge you trust its code: to do so, pass `trust_remote_code=True`."
            )

        # Get the agents's Hub folder.
        download_kwargs = {"token": token, "repo_type": "space"} | {
            key: kwargs.pop(key)
            for key in [
                "cache_dir",
                "force_download",
                "resume_download",
                "proxies",
                "revision",
                "subfolder",
                "local_files_only",
            ]
            if key in kwargs
        }

        download_folder = Path(snapshot_download(repo_id=repo_id, **download_kwargs))
        agent_dict = json.loads((download_folder / "agent.json").read_text())

        tools = []
        for tool_name in agent_dict["tools"]:
            tool_code = (download_folder / "tools" / f"{tool_name}.py").read_text()
            tools.append(Tool.from_code(tool_code))

        model_class: Model = getattr(importlib.import_module("smolagents.models"), agent_dict["model"]["class"])
        model = model_class.from_dict(agent_dict["model"]["data"])

        agent = cls(
            model=model,
            tools=tools,
            max_steps=agent_dict["max_steps"],
            planning_interval=agent_dict["planning_interval"],
            grammar=agent_dict["grammar"],
            verbosity_level=agent_dict["verbosity_level"],
            **kwargs,
        )

        # TODO: add managed_agents with managed_agents=[MultiStepAgent.from_dict(agent_data) for name, agent_data in data["managed_agents"].items()],
        return agent

    def push_to_hub(
        self,
        repo_id: str,
        commit_message: str = "Upload tool",
        private: Optional[bool] = None,
        token: Optional[Union[bool, str]] = None,
        create_pr: bool = False,
    ) -> str:
        """
        Upload the agent to the Hub.

        Parameters:
            repo_id (`str`):
                The name of the repository you want to push to. It should contain your organization name when
                pushing to a given organization.
            commit_message (`str`, *optional*, defaults to `"Upload tool"`):
                Message to commit while pushing.
            private (`bool`, *optional*):
                Whether to make the repo private. If `None` (default), the repo will be public unless the organization's default is private. This value is ignored if the repo already exists.
            token (`bool` or `str`, *optional*):
                The token to use as HTTP bearer authorization for remote files. If unset, will use the token generated
                when running `huggingface-cli login` (stored in `~/.huggingface`).
            create_pr (`bool`, *optional*, defaults to `False`):
                Whether or not to create a PR with the uploaded files or directly commit.
        """
        repo_url = create_repo(
            repo_id=repo_id,
            token=token,
            private=private,
            exist_ok=True,
            repo_type="space",
            space_sdk="gradio",
        )
        repo_id = repo_url.repo_id
        metadata_update(
            repo_id,
            {"tags": ["smolagents", "agent", "smolagent", "tool"]},
            repo_type="space",
            token=token,
            overwrite=True,
        )

        with tempfile.TemporaryDirectory() as work_dir:
            self.save(work_dir)
            logger.info(f"Uploading the following files to {repo_id}: {','.join(os.listdir(work_dir))}")
            return upload_folder(
                repo_id=repo_id,
                commit_message=commit_message,
                folder_path=work_dir,
                token=token,
                create_pr=create_pr,
                repo_type="space",
            )


class ToolCallingAgent(MultiStepAgent):
    """
    This agent uses JSON-like tool calls, using method `model.get_tool_call` to leverage the LLM engine's tool calling capabilities.

    Args:
        tools (`list[Tool]`): [`Tool`]s that the agent can use.
        model (`Callable[[list[dict[str, str]]], ChatMessage]`): Model that will generate the agent's actions.
        prompt_templates (`dict`, *optional*): Prompt templates.
        planning_interval (`int`, *optional*): Interval at which the agent will run a planning step.
        **kwargs: Additional keyword arguments.
    """

    def __init__(
        self,
        tools: List[Tool],
        model: Callable[[List[Dict[str, str]]], ChatMessage],
        prompt_templates: Optional[dict] = None,
        planning_interval: Optional[int] = None,
        **kwargs,
    ):
        prompt_templates = prompt_templates or yaml.safe_load(
            importlib.resources.files("smolagents.prompts").joinpath("toolcalling_agent.yaml").read_text()
        )
        super().__init__(
            tools=tools,
            model=model,
            prompt_templates=prompt_templates,
            planning_interval=planning_interval,
            **kwargs,
        )

    def initialize_system_prompt(self) -> str:
        system_prompt = populate_template(
            self.prompt_templates["system_prompt"],
            variables={"tools": self.tools, "managed_agents": self.managed_agents},
        )
        return system_prompt

    def step(self, memory_step: ActionStep) -> Union[None, Any]:
        """
        Perform one step in the ReAct framework: the agent thinks, acts, and observes the result.
        Returns None if the step is not final.
        """
        memory_messages = self.write_memory_to_messages()

        self.input_messages = memory_messages

        # Add new step in logs
        memory_step.model_input_messages = memory_messages.copy()

        try:
            model_message: ChatMessage = self.model(
                memory_messages,
                tools_to_call_from=list(self.tools.values()),
                stop_sequences=["Observation:"],
            )
            memory_step.model_output_message = model_message
            if model_message.tool_calls is None or len(model_message.tool_calls) == 0:
                raise Exception("Model did not call any tools. Call `final_answer` tool to return a final answer.")
            tool_call = model_message.tool_calls[0]
            tool_name, tool_call_id = tool_call.function.name, tool_call.id
            tool_arguments = tool_call.function.arguments

        except Exception as e:
            raise AgentGenerationError(f"Error in generating tool call with model:\n{e}", self.logger) from e

        memory_step.tool_calls = [ToolCall(name=tool_name, arguments=tool_arguments, id=tool_call_id)]

        # Execute
        self.logger.log(
            Panel(Text(f"Calling tool: '{tool_name}' with arguments: {tool_arguments}")),
            level=LogLevel.INFO,
        )
        if tool_name == "final_answer":
            if isinstance(tool_arguments, dict):
                if "answer" in tool_arguments:
                    answer = tool_arguments["answer"]
                else:
                    answer = tool_arguments
            else:
                answer = tool_arguments
            if (
                isinstance(answer, str) and answer in self.state.keys()
            ):  # if the answer is a state variable, return the value
                final_answer = self.state[answer]
                self.logger.log(
                    f"[bold {YELLOW_HEX}]Final answer:[/bold {YELLOW_HEX}] Extracting key '{answer}' from state to return value '{final_answer}'.",
                    level=LogLevel.INFO,
                )
            else:
                final_answer = answer
                self.logger.log(
                    Text(f"Final answer: {final_answer}", style=f"bold {YELLOW_HEX}"),
                    level=LogLevel.INFO,
                )

            memory_step.action_output = final_answer
            return final_answer
        else:
            if tool_arguments is None:
                tool_arguments = {}
            observation = self.execute_tool_call(tool_name, tool_arguments)
            observation_type = type(observation)
            if observation_type in [AgentImage, AgentAudio]:
                if observation_type == AgentImage:
                    observation_name = "image.png"
                elif observation_type == AgentAudio:
                    observation_name = "audio.mp3"
                # TODO: observation naming could allow for different names of same type

                self.state[observation_name] = observation
                updated_information = f"Stored '{observation_name}' in memory."
            else:
                updated_information = str(observation).strip()
            self.logger.log(
                f"Observations: {updated_information.replace('[', '|')}",  # escape potential rich-tag-like components
                level=LogLevel.INFO,
            )
            memory_step.observations = updated_information
            return None


class CodeAgent(MultiStepAgent):
    """
    In this agent, the tool calls will be formulated by the LLM in code format, then parsed and executed.

    Args:
        tools (`list[Tool]`): [`Tool`]s that the agent can use.
        model (`Callable[[list[dict[str, str]]], ChatMessage]`): Model that will generate the agent's actions.
        prompt_templates (`dict`, *optional*): Prompt templates.
        grammar (`dict[str, str]`, *optional*): Grammar used to parse the LLM output.
        additional_authorized_imports (`list[str]`, *optional*): Additional authorized imports for the agent.
        planning_interval (`int`, *optional*): Interval at which the agent will run a planning step.
        use_e2b_executor (`bool`, default `False`): Whether to use the E2B executor for remote code execution.
        max_print_outputs_length (`int`, *optional*): Maximum length of the print outputs.
        **kwargs: Additional keyword arguments.

    """

    def __init__(
        self,
        tools: List[Tool],
        model: Callable[[List[Dict[str, str]]], ChatMessage],
        prompt_templates: Optional[dict] = None,
        grammar: Optional[Dict[str, str]] = None,
        additional_authorized_imports: Optional[List[str]] = None,
        planning_interval: Optional[int] = None,
        use_e2b_executor: bool = False,
        max_print_outputs_length: Optional[int] = None,
        **kwargs,
    ):
        self.additional_authorized_imports = additional_authorized_imports if additional_authorized_imports else []
        self.authorized_imports = list(set(BASE_BUILTIN_MODULES) | set(self.additional_authorized_imports))
        prompt_templates = prompt_templates or yaml.safe_load(
            importlib.resources.files("smolagents.prompts").joinpath("code_agent.yaml").read_text()
        )
        super().__init__(
            tools=tools,
            model=model,
            prompt_templates=prompt_templates,
            grammar=grammar,
            planning_interval=planning_interval,
            **kwargs,
        )
        if "*" in self.additional_authorized_imports:
            self.logger.log(
                "Caution: you set an authorization for all imports, meaning your agent can decide to import any package it deems necessary. This might raise issues if the package is not installed in your environment.",
                0,
            )

        if use_e2b_executor and len(self.managed_agents) > 0:
            raise Exception(
                f"You passed both {use_e2b_executor=} and some managed agents. Managed agents is not yet supported with remote code execution."
            )

        all_tools = {**self.tools, **self.managed_agents}
        if use_e2b_executor:
            self.python_executor = E2BExecutor(
                self.additional_authorized_imports,
                list(all_tools.values()),
                self.logger,
            )
        else:
            self.python_executor = LocalPythonInterpreter(
                self.additional_authorized_imports,
                all_tools,
                max_print_outputs_length=max_print_outputs_length,
            )

    def initialize_system_prompt(self) -> str:
        system_prompt = populate_template(
            self.prompt_templates["system_prompt"],
            variables={
                "tools": self.tools,
                "managed_agents": self.managed_agents,
                "authorized_imports": (
                    "You can import from any package you want."
                    if "*" in self.authorized_imports
                    else str(self.authorized_imports)
                ),
            },
        )
        return system_prompt

    def step(self, memory_step: ActionStep) -> Union[None, Any]:
        """
        Perform one step in the ReAct framework: the agent thinks, acts, and observes the result.
        Returns None if the step is not final.
        """
        memory_messages = self.write_memory_to_messages()

        self.input_messages = memory_messages.copy()

        # Add new step in logs
        memory_step.model_input_messages = memory_messages.copy()
        try:
            additional_args = {"grammar": self.grammar} if self.grammar is not None else {}
            chat_message: ChatMessage = self.model(
                self.input_messages,
                stop_sequences=["<end_code>", "Observation:"],
                **additional_args,
            )
            memory_step.model_output_message = chat_message
            model_output = chat_message.content
            memory_step.model_output = model_output
        except Exception as e:
            raise AgentGenerationError(f"Error in generating model output:\n{e}", self.logger) from e

        self.logger.log_markdown(
            content=model_output,
            title="Output message of the LLM:",
            level=LogLevel.DEBUG,
        )

        # Parse
        try:
            code_action = fix_final_answer_code(parse_code_blobs(model_output))
        except Exception as e:
            error_msg = f"Error in code parsing:\n{e}\nMake sure to provide correct code blobs."
            raise AgentParsingError(error_msg, self.logger)

        memory_step.tool_calls = [
            ToolCall(
                name="python_interpreter",
                arguments=code_action,
                id=f"call_{len(self.memory.steps)}",
            )
        ]

        # Execute
        self.logger.log_code(title="Executing parsed code:", content=code_action, level=LogLevel.INFO)
        is_final_answer = False
        try:
            output, execution_logs, is_final_answer = self.python_executor(
                code_action,
                self.state,
            )
            execution_outputs_console = []
            if len(execution_logs) > 0:
                execution_outputs_console += [
                    Text("Execution logs:", style="bold"),
                    Text(execution_logs),
                ]
            observation = "Execution logs:\n" + execution_logs
        except Exception as e:
            if hasattr(self.python_executor, "state") and "_print_outputs" in self.python_executor.state:
                execution_logs = str(self.python_executor.state["_print_outputs"])
                if len(execution_logs) > 0:
                    execution_outputs_console = [
                        Text("Execution logs:", style="bold"),
                        Text(execution_logs),
                    ]
                    memory_step.observations = "Execution logs:\n" + execution_logs
                    self.logger.log(Group(*execution_outputs_console), level=LogLevel.INFO)
            error_msg = str(e)
            if "Import of " in error_msg and " is not allowed" in error_msg:
                self.logger.log(
                    "[bold red]Warning to user: Code execution failed due to an unauthorized import - Consider passing said import under `additional_authorized_imports` when initializing your CodeAgent.",
                    level=LogLevel.INFO,
                )
            raise AgentExecutionError(error_msg, self.logger)

        truncated_output = truncate_content(str(output))
        observation += "Last output from code snippet:\n" + truncated_output
        memory_step.observations = observation

        execution_outputs_console += [
            Text(
                f"{('Out - Final answer' if is_final_answer else 'Out')}: {truncated_output}",
                style=(f"bold {YELLOW_HEX}" if is_final_answer else ""),
            ),
        ]
        self.logger.log(Group(*execution_outputs_console), level=LogLevel.INFO)
        memory_step.action_output = output
        return output if is_final_answer else None


__all__ = ["MultiStepAgent", "CodeAgent", "ToolCallingAgent", "AgentMemory"]<|MERGE_RESOLUTION|>--- conflicted
+++ resolved
@@ -14,15 +14,10 @@
 # WITHOUT WARRANTIES OR CONDITIONS OF ANY KIND, either express or implied.
 # See the License for the specific language governing permissions and
 # limitations under the License.
-<<<<<<< HEAD
 import importlib
 import inspect
 import json
 import os
-=======
-import importlib.resources
-import inspect
->>>>>>> b6ad9a4b
 import re
 import tempfile
 import textwrap
