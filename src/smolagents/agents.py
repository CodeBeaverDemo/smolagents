#!/usr/bin/env python
# coding=utf-8

# Copyright 2024 The HuggingFace Inc. team. All rights reserved.
#
# Licensed under the Apache License, Version 2.0 (the "License");
# you may not use this file except in compliance with the License.
# You may obtain a copy of the License at
#
#     http://www.apache.org/licenses/LICENSE-2.0
#
# Unless required by applicable law or agreed to in writing, software
# distributed under the License is distributed on an "AS IS" BASIS,
# WITHOUT WARRANTIES OR CONDITIONS OF ANY KIND, either express or implied.
# See the License for the specific language governing permissions and
# limitations under the License.
import time
from collections import deque
from typing import Any, Callable, Dict, Generator, List, Optional, Tuple, Union

from rich import box
from rich.console import Group
from rich.panel import Panel
from rich.rule import Rule
from rich.syntax import Syntax
from rich.text import Text

from smolagents.logger import ActionStep, PlanningStep, SystemPromptStep, TaskStep, ToolCall
from smolagents.types import AgentAudio, AgentImage, handle_agent_output_types
from smolagents.utils import (
    AgentError,
    AgentExecutionError,
    AgentGenerationError,
    AgentMaxStepsError,
    AgentParsingError,
    parse_code_blobs,
    parse_json_tool_call,
    truncate_content,
)

from .default_tools import TOOL_MAPPING, FinalAnswerTool
from .e2b_executor import E2BExecutor
from .local_python_executor import (
    BASE_BUILTIN_MODULES,
    LocalPythonInterpreter,
    fix_final_answer_code,
)
from .logger import (
    AgentLogger,
    LogLevel,
)
from .models import (
    ChatMessage,
    MessageRole,
)
from .monitoring import Monitor
from .prompts import (
    CODE_SYSTEM_PROMPT,
    MANAGED_AGENT_PROMPT,
    PLAN_UPDATE_FINAL_PLAN_REDACTION,
    SYSTEM_PROMPT_FACTS,
    SYSTEM_PROMPT_FACTS_UPDATE,
    SYSTEM_PROMPT_PLAN,
    SYSTEM_PROMPT_PLAN_UPDATE,
    TOOL_CALLING_SYSTEM_PROMPT,
    USER_PROMPT_FACTS_UPDATE,
    USER_PROMPT_PLAN,
    USER_PROMPT_PLAN_UPDATE,
)
from .tools import (
    DEFAULT_TOOL_DESCRIPTION_TEMPLATE,
    Tool,
    get_tool_description_with_args,
)


def get_tool_descriptions(tools: Dict[str, Tool], tool_description_template: str) -> str:
    return "\n".join([get_tool_description_with_args(tool, tool_description_template) for tool in tools.values()])


def format_prompt_with_tools(tools: Dict[str, Tool], prompt_template: str, tool_description_template: str) -> str:
    tool_descriptions = get_tool_descriptions(tools, tool_description_template)
    prompt = prompt_template.replace("{{tool_descriptions}}", tool_descriptions)
    if "{{tool_names}}" in prompt:
        prompt = prompt.replace(
            "{{tool_names}}",
            ", ".join([f"'{tool.name}'" for tool in tools.values()]),
        )
    return prompt


def show_agents_descriptions(managed_agents: Dict):
    managed_agents_descriptions = """
You can also give requests to team members.
Calling a team member works the same as for calling a tool: simply, the only argument you can give in the call is 'request', a long string explaining your request.
Given that this team member is a real human, you should be very verbose in your request.
Here is a list of the team members that you can call:"""
    for agent in managed_agents.values():
        managed_agents_descriptions += f"\n- {agent.name}: {agent.description}"
    return managed_agents_descriptions


def format_prompt_with_managed_agents_descriptions(
    prompt_template,
    managed_agents,
    agent_descriptions_placeholder: Optional[str] = None,
) -> str:
    if agent_descriptions_placeholder is None:
        agent_descriptions_placeholder = "{{managed_agents_descriptions}}"
    if agent_descriptions_placeholder not in prompt_template:
        raise ValueError(
            f"Provided prompt template does not contain the managed agents descriptions placeholder '{agent_descriptions_placeholder}'"
        )
    if len(managed_agents.keys()) > 0:
        return prompt_template.replace(agent_descriptions_placeholder, show_agents_descriptions(managed_agents))
    else:
        return prompt_template.replace(agent_descriptions_placeholder, "")


YELLOW_HEX = "#d4b702"


class MultiStepAgent:
    """
    Agent class that solves the given task step by step, using the ReAct framework:
    While the objective is not reached, the agent will perform a cycle of action (given by the LLM) and observation (obtained from the environment).

    Args:
        tools (`list[Tool]`): [`Tool`]s that the agent can use.
        model (`Callable[[list[dict[str, str]]], ChatMessage]`): Model that will generate the agent's actions.
        system_prompt (`str`, *optional*): System prompt that will be used to generate the agent's actions.
        tool_description_template (`str`, *optional*): Template used to describe the tools in the system prompt.
        max_steps (`int`, default `6`): Maximum number of steps the agent can take to solve the task.
        tool_parser (`Callable`, *optional*): Function used to parse the tool calls from the LLM output.
        add_base_tools (`bool`, default `False`): Whether to add the base tools to the agent's tools.
        verbosity_level (`int`, default `1`): Level of verbosity of the agent's logs.
        grammar (`dict[str, str]`, *optional*): Grammar used to parse the LLM output.
        managed_agents (`list`, *optional*): Managed agents that the agent can call.
        step_callbacks (`list[Callable]`, *optional*): Callbacks that will be called at each step.
        planning_interval (`int`, *optional*): Interval at which the agent will run a planning step.
    """

    def __init__(
        self,
        tools: List[Tool],
        model: Callable[[List[Dict[str, str]]], ChatMessage],
        system_prompt: Optional[str] = None,
        tool_description_template: Optional[str] = None,
        max_steps: int = 6,
        tool_parser: Optional[Callable] = None,
        add_base_tools: bool = False,
        verbosity_level: int = 1,
        grammar: Optional[Dict[str, str]] = None,
        managed_agents: Optional[List] = None,
        step_callbacks: Optional[List[Callable]] = None,
        planning_interval: Optional[int] = None,
    ):
        if system_prompt is None:
            system_prompt = CODE_SYSTEM_PROMPT
        if tool_parser is None:
            tool_parser = parse_json_tool_call
        self.agent_name = self.__class__.__name__
        self.model = model
        self.system_prompt_template = system_prompt
        self.tool_description_template = (
            tool_description_template if tool_description_template else DEFAULT_TOOL_DESCRIPTION_TEMPLATE
        )
        self.max_steps = max_steps
        self.tool_parser = tool_parser
        self.grammar = grammar
        self.planning_interval = planning_interval
        self.state = {}

        self.managed_agents = {}
        if managed_agents is not None:
            self.managed_agents = {agent.name: agent for agent in managed_agents}

        self.tools = {tool.name: tool for tool in tools}
        if add_base_tools:
            for tool_name, tool_class in TOOL_MAPPING.items():
                if tool_name != "python_interpreter" or self.__class__.__name__ == "ToolCallingAgent":
                    self.tools[tool_name] = tool_class()
        self.tools["final_answer"] = FinalAnswerTool()

        self.system_prompt = self.initialize_system_prompt()
        self.input_messages = None
        self.task = None
        self.logger = AgentLogger(level=verbosity_level)
        self.monitor = Monitor(self.model, self.logger)
        self.step_callbacks = step_callbacks if step_callbacks is not None else []
        self.step_callbacks.append(self.monitor.update_metrics)

    def initialize_system_prompt(self):
        self.system_prompt = format_prompt_with_tools(
            self.tools,
            self.system_prompt_template,
            self.tool_description_template,
        )
        self.system_prompt = format_prompt_with_managed_agents_descriptions(self.system_prompt, self.managed_agents)

        return self.system_prompt

    def write_inner_memory_from_logs(self, summary_mode: Optional[bool] = False) -> List[Dict[str, str]]:
<<<<<<< HEAD
        return self.logger.write_inner_memory_from_logs(summary_mode=summary_mode)
=======
        """
        Reads past llm_outputs, actions, and observations or errors from the logs into a series of messages
        that can be used as input to the LLM.
        """
        memory = []
        for i, step_log in enumerate(self.logs):
            if isinstance(step_log, SystemPromptStep):
                if not summary_mode:
                    thought_message = {
                        "role": MessageRole.SYSTEM,
                        "content": step_log.system_prompt.strip(),
                    }
                    memory.append(thought_message)

            elif isinstance(step_log, PlanningStep):
                thought_message = {
                    "role": MessageRole.ASSISTANT,
                    "content": "[FACTS LIST]:\n" + step_log.facts.strip(),
                }
                memory.append(thought_message)

                if not summary_mode:
                    thought_message = {
                        "role": MessageRole.ASSISTANT,
                        "content": "[PLAN]:\n" + step_log.plan.strip(),
                    }
                    memory.append(thought_message)

            elif isinstance(step_log, TaskStep):
                task_message = {
                    "role": MessageRole.USER,
                    "content": "New task:\n" + step_log.task,
                }
                memory.append(task_message)

            elif isinstance(step_log, ActionStep):
                if step_log.llm_output is not None and not summary_mode:
                    thought_message = {
                        "role": MessageRole.ASSISTANT,
                        "content": step_log.llm_output.strip(),
                    }
                    memory.append(thought_message)

                if step_log.tool_calls is not None:
                    tool_call_message = {
                        "role": MessageRole.ASSISTANT,
                        "content": str(
                            [
                                {
                                    "id": tool_call.id,
                                    "type": "function",
                                    "function": {
                                        "name": tool_call.name,
                                        "arguments": tool_call.arguments,
                                    },
                                }
                                for tool_call in step_log.tool_calls
                            ]
                        ),
                    }
                    memory.append(tool_call_message)

                if step_log.tool_calls is None and step_log.error is not None:
                    message_content = (
                        "Error:\n"
                        + str(step_log.error)
                        + "\nNow let's retry: take care not to repeat previous errors! If you have retried several times, try a completely different approach.\n"
                    )
                    error_message = {
                        "role": MessageRole.ASSISTANT,
                        "content": message_content,
                    }
                    memory.append(error_message)
                if step_log.tool_calls is not None and (
                    step_log.error is not None or step_log.observations is not None
                ):
                    if step_log.error is not None:
                        message_content = (
                            "Error:\n"
                            + str(step_log.error)
                            + "\nNow let's retry: take care not to repeat previous errors! If you have retried several times, try a completely different approach.\n"
                        )
                    elif step_log.observations is not None:
                        message_content = f"Observation:\n{step_log.observations}"
                    tool_response_message = {
                        "role": MessageRole.TOOL_RESPONSE,
                        "content": f"Call id: {(step_log.tool_calls[0].id if getattr(step_log.tool_calls[0], 'id') else 'call_0')}\n"
                        + message_content,
                    }
                    memory.append(tool_response_message)

        return memory

    def get_succinct_logs(self):
        return [{key: value for key, value in log.items() if key != "agent_memory"} for log in self.logs]
>>>>>>> 0217d3fd

    def extract_action(self, llm_output: str, split_token: str) -> Tuple[str, str]:
        """
        Parse action from the LLM output

        Args:
            llm_output (`str`): Output of the LLM
            split_token (`str`): Separator for the action. Should match the example in the system prompt.
        """
        try:
            split = llm_output.split(split_token)
            rationale, action = (
                split[-2],
                split[-1],
            )  # NOTE: using indexes starting from the end solves for when you have more than one split_token in the output
        except Exception:
            raise AgentParsingError(
                f"No '{split_token}' token provided in your output.\nYour output:\n{llm_output}\n. Be sure to include an action, prefaced with '{split_token}'!",
                self.logger,
            )
        return rationale.strip(), action.strip()

    def provide_final_answer(self, task) -> str:
        """
        This method provides a final answer to the task, based on the logs of the agent's interactions.
        """
        self.input_messages = [
            {
                "role": MessageRole.SYSTEM,
                "content": "An agent tried to answer a user query but it got stuck and failed to do so. You are tasked with providing an answer instead. Here is the agent's memory:",
            }
        ]
        self.input_messages += self.write_inner_memory_from_logs()[1:]
        self.input_messages += [
            {
                "role": MessageRole.USER,
                "content": f"Based on the above, please provide an answer to the following user request:\n{task}",
            }
        ]
        try:
            return self.model(self.input_messages).content
        except Exception as e:
            return f"Error in generating final LLM output:\n{e}"

    def execute_tool_call(self, tool_name: str, arguments: Union[Dict[str, str], str]) -> Any:
        """
        Execute tool with the provided input and returns the result.
        This method replaces arguments with the actual values from the state if they refer to state variables.

        Args:
            tool_name (`str`): Name of the Tool to execute (should be one from self.tools).
            arguments (Dict[str, str]): Arguments passed to the Tool.
        """
        available_tools = {**self.tools, **self.managed_agents}
        if tool_name not in available_tools:
            error_msg = f"Unknown tool {tool_name}, should be instead one of {list(available_tools.keys())}."
            raise AgentExecutionError(error_msg, self.logger)

        try:
            if isinstance(arguments, str):
                if tool_name in self.managed_agents:
                    observation = available_tools[tool_name].__call__(arguments)
                else:
                    observation = available_tools[tool_name].__call__(arguments, sanitize_inputs_outputs=True)
            elif isinstance(arguments, dict):
                for key, value in arguments.items():
                    if isinstance(value, str) and value in self.state:
                        arguments[key] = self.state[value]
                if tool_name in self.managed_agents:
                    observation = available_tools[tool_name].__call__(**arguments)
                else:
                    observation = available_tools[tool_name].__call__(**arguments, sanitize_inputs_outputs=True)
            else:
                error_msg = f"Arguments passed to tool should be a dict or string: got a {type(arguments)}."
                raise AgentExecutionError(error_msg, self.logger)
            return observation
        except Exception as e:
            if tool_name in self.tools:
                tool_description = get_tool_description_with_args(available_tools[tool_name])
                error_msg = (
                    f"Error in tool call execution: {e}\nYou should only use this tool with a correct input.\n"
                    f"As a reminder, this tool's description is the following:\n{tool_description}"
                )
                raise AgentExecutionError(error_msg, self.logger)
            elif tool_name in self.managed_agents:
                error_msg = (
                    f"Error in calling team member: {e}\nYou should only ask this team member with a correct request.\n"
                    f"As a reminder, this team member's description is the following:\n{available_tools[tool_name]}"
                )
                raise AgentExecutionError(error_msg, self.logger)

    def step(self, log_entry: ActionStep) -> Union[None, Any]:
        """To be implemented in children classes. Should return either None if the step is not final."""
        pass

    def run(
        self,
        task: str,
        stream: bool = False,
        reset: bool = True,
        single_step: bool = False,
        additional_args: Optional[Dict] = None,
    ):
        """
        Runs the agent for the given task.

        Args:
            task (`str`): The task to perform.
            stream (`bool`): Whether to run in a streaming way.
            reset (`bool`): Whether to reset the conversation or keep it going from previous run.
            single_step (`bool`): Whether to run the agent in one-shot fashion.
            additional_args (`dict`): Any other variables that you want to pass to the agent run, for instance images or dataframes. Give them clear names!

        Example:
        ```py
        from smolagents import CodeAgent
        agent = CodeAgent(tools=[])
        agent.run("What is the result of 2 power 3.7384?")
        ```
        """
        self.task = task
        if additional_args is not None:
            self.state.update(additional_args)
            self.task += f"""
You have been provided with these additional arguments, that you can access using the keys as variables in your python code:
{str(additional_args)}."""

        self.initialize_system_prompt()
        system_prompt_step = SystemPromptStep(system_prompt=self.system_prompt)

        if reset:
            self.logger.reset()
            self.logger.log_step(system_prompt_step, position=0)
            self.monitor.reset()
        else:
            self.logger.log_step(system_prompt_step, position=0)

        self.logger.log(
            Panel(
                f"\n[bold]{self.task.strip()}\n",
                title="[bold]New run",
                subtitle=f"{type(self.model).__name__} - {(self.model.model_id if hasattr(self.model, 'model_id') else '')}",
                border_style=YELLOW_HEX,
                subtitle_align="left",
            ),
            level=LogLevel.INFO,
        )

        self.logger.log_step(TaskStep(task=self.task))

        if single_step:
            step_start_time = time.time()
            step_log = ActionStep(start_time=step_start_time)
            step_log.end_time = time.time()
            step_log.duration = step_log.end_time - step_start_time

            # Run the agent's step
            result = self.step(step_log)
            return result

        if stream:
            # The steps are returned as they are executed through a generator to iterate on.
            return self._run(task=self.task)
        else:
            # Outputs are returned only at the end as a string. We only look at the last step
            return deque(self._run(task=self.task), maxlen=1)[0]

    def _run(self, task: str) -> Generator[str, None, None]:
        """
        Runs the agent in streaming mode and returns a generator of all the steps.

        Args:
            task (`str`): The task to perform.
        """
        final_answer = None
        self.step_number = 0
        while final_answer is None and self.step_number < self.max_steps:
            step_start_time = time.time()
            step_log = ActionStep(step=self.step_number, start_time=step_start_time)
            try:
                if self.planning_interval is not None and self.step_number % self.planning_interval == 0:
                    self.planning_step(
                        task,
                        is_first_step=(self.step_number == 0),
                        step=self.step_number,
                    )
                self.logger.log(
                    Rule(
                        f"[bold]Step {self.step_number}",
                        characters="━",
                        style=YELLOW_HEX,
                    ),
                    level=LogLevel.INFO,
                )

                # Run one step!
                final_answer = self.step(step_log)
            except AgentError as e:
                step_log.error = e
            finally:
                step_log.end_time = time.time()
                step_log.duration = step_log.end_time - step_start_time
                self.logger.log_step(step_log)
                for callback in self.step_callbacks:
                    callback(step_log)
                self.step_number += 1
                yield step_log

        if final_answer is None and self.step_number == self.max_steps:
            error_message = "Reached max steps."
            final_answer = self.provide_final_answer(task)
            self.logger.log(Text(f"Final answer: {final_answer}"), level=LogLevel.INFO)
            final_step_log = ActionStep(error=AgentMaxStepsError(error_message, self.logger))
            final_step_log.action_output = final_answer
            final_step_log.end_time = time.time()
            final_step_log.duration = step_log.end_time - step_start_time
            self.logger.log_step(final_step_log)
            for callback in self.step_callbacks:
                callback(final_step_log)
            yield final_step_log

        yield handle_agent_output_types(final_answer)

    def planning_step(self, task, is_first_step: bool, step: int) -> None:
        """
        Used periodically by the agent to plan the next steps to reach the objective.

        Args:
            task (`str`): The task to perform
            is_first_step (`bool`): If this step is not the first one, the plan should be an update over a previous plan.
            step (`int`): The number of the current step, used as an indication for the LLM.
        """
        if is_first_step:
            message_prompt_facts = {
                "role": MessageRole.SYSTEM,
                "content": SYSTEM_PROMPT_FACTS,
            }
            message_prompt_task = {
                "role": MessageRole.USER,
                "content": f"""Here is the task:
```
{task}
```
Now begin!""",
            }

            answer_facts = self.model([message_prompt_facts, message_prompt_task]).content

            message_system_prompt_plan = {
                "role": MessageRole.SYSTEM,
                "content": SYSTEM_PROMPT_PLAN,
            }
            message_user_prompt_plan = {
                "role": MessageRole.USER,
                "content": USER_PROMPT_PLAN.format(
                    task=task,
                    tool_descriptions=get_tool_descriptions(self.tools, self.tool_description_template),
                    managed_agents_descriptions=(show_agents_descriptions(self.managed_agents)),
                    answer_facts=answer_facts,
                ),
            }
            answer_plan = self.model(
                [message_system_prompt_plan, message_user_prompt_plan],
                stop_sequences=["<end_plan>"],
            ).content

            final_plan_redaction = f"""Here is the plan of action that I will follow to solve the task:
```
{answer_plan}
```"""
            final_facts_redaction = f"""Here are the facts that I know so far:
```
{answer_facts}
```""".strip()
            self.logger.log_step(PlanningStep(plan=final_plan_redaction, facts=final_facts_redaction))
            self.logger.log(
                Rule("[bold]Initial plan", style="orange"),
                Text(final_plan_redaction),
                level=LogLevel.INFO,
            )
        else:  # update plan
            agent_memory = self.write_inner_memory_from_logs(
                summary_mode=False
            )  # This will not log the plan but will log facts

            # Redact updated facts
            facts_update_system_prompt = {
                "role": MessageRole.SYSTEM,
                "content": SYSTEM_PROMPT_FACTS_UPDATE,
            }
            facts_update_message = {
                "role": MessageRole.USER,
                "content": USER_PROMPT_FACTS_UPDATE,
            }
            facts_update = self.model([facts_update_system_prompt] + agent_memory + [facts_update_message]).content

            # Redact updated plan
            plan_update_message = {
                "role": MessageRole.SYSTEM,
                "content": SYSTEM_PROMPT_PLAN_UPDATE.format(task=task),
            }
            plan_update_message_user = {
                "role": MessageRole.USER,
                "content": USER_PROMPT_PLAN_UPDATE.format(
                    task=task,
                    tool_descriptions=get_tool_descriptions(self.tools, self.tool_description_template),
                    managed_agents_descriptions=(show_agents_descriptions(self.managed_agents)),
                    facts_update=facts_update,
                    remaining_steps=(self.max_steps - step),
                ),
            }
            plan_update = self.model(
                [plan_update_message] + agent_memory + [plan_update_message_user],
                stop_sequences=["<end_plan>"],
            ).content

            # Log final facts and plan
            final_plan_redaction = PLAN_UPDATE_FINAL_PLAN_REDACTION.format(task=task, plan_update=plan_update)
            final_facts_redaction = f"""Here is the updated list of the facts that I know:
```
{facts_update}
```"""
            self.logger.log_step(PlanningStep(plan=final_plan_redaction, facts=final_facts_redaction))
            self.logger.log(
                Rule("[bold]Updated plan", style="orange"),
                Text(final_plan_redaction),
                level=LogLevel.INFO,
            )


class ToolCallingAgent(MultiStepAgent):
    """
    This agent uses JSON-like tool calls, using method `model.get_tool_call` to leverage the LLM engine's tool calling capabilities.
    """

    def __init__(
        self,
        tools: List[Tool],
        model: Callable[[List[Dict[str, str]]], ChatMessage],
        system_prompt: Optional[str] = None,
        planning_interval: Optional[int] = None,
        **kwargs,
    ):
        if system_prompt is None:
            system_prompt = TOOL_CALLING_SYSTEM_PROMPT
        super().__init__(
            tools=tools,
            model=model,
            system_prompt=system_prompt,
            planning_interval=planning_interval,
            **kwargs,
        )

    def step(self, log_entry: ActionStep) -> Union[None, Any]:
        """
        Perform one step in the ReAct framework: the agent thinks, acts, and observes the result.
        Returns None if the step is not final.
        """
        agent_memory = self.write_inner_memory_from_logs()

        self.input_messages = agent_memory

        # Add new step in logs
        log_entry.agent_memory = agent_memory.copy()

        try:
            model_message = self.model(
                self.input_messages,
                tools_to_call_from=list(self.tools.values()),
                stop_sequences=["Observation:"],
            )
            if model_message.tool_calls is None or len(model_message.tool_calls) == 0:
                raise Exception("Model did not call any tools. Call `final_answer` tool to return a final answer.")
            tool_call = model_message.tool_calls[0]
            tool_name, tool_call_id = tool_call.function.name, tool_call.id
            tool_arguments = tool_call.function.arguments

        except Exception as e:
            raise AgentGenerationError(f"Error in generating tool call with model:\n{e}", self.logger)

        log_entry.tool_calls = [ToolCall(name=tool_name, arguments=tool_arguments, id=tool_call_id)]

        # Execute
        self.logger.log(
            Panel(Text(f"Calling tool: '{tool_name}' with arguments: {tool_arguments}")),
            level=LogLevel.INFO,
        )
        if tool_name == "final_answer":
            if isinstance(tool_arguments, dict):
                if "answer" in tool_arguments:
                    answer = tool_arguments["answer"]
                else:
                    answer = tool_arguments
            else:
                answer = tool_arguments
            if (
                isinstance(answer, str) and answer in self.state.keys()
            ):  # if the answer is a state variable, return the value
                final_answer = self.state[answer]
                self.logger.log(
                    f"[bold {YELLOW_HEX}]Final answer:[/bold {YELLOW_HEX}] Extracting key '{answer}' from state to return value '{final_answer}'.",
                    level=LogLevel.INFO,
                )
            else:
                final_answer = answer
                self.logger.log(
                    Text(f"Final answer: {final_answer}", style=f"bold {YELLOW_HEX}"),
                    level=LogLevel.INFO,
                )

            log_entry.action_output = final_answer
            return final_answer
        else:
            if tool_arguments is None:
                tool_arguments = {}
            observation = self.execute_tool_call(tool_name, tool_arguments)
            observation_type = type(observation)
            if observation_type in [AgentImage, AgentAudio]:
                if observation_type == AgentImage:
                    observation_name = "image.png"
                elif observation_type == AgentAudio:
                    observation_name = "audio.mp3"
                # TODO: observation naming could allow for different names of same type

                self.state[observation_name] = observation
                updated_information = f"Stored '{observation_name}' in memory."
            else:
                updated_information = str(observation).strip()
            self.logger.log(
                f"Observations: {updated_information.replace('[', '|')}",  # escape potential rich-tag-like components
                level=LogLevel.INFO,
            )
            log_entry.observations = updated_information
            return None


class CodeAgent(MultiStepAgent):
    """
    In this agent, the tool calls will be formulated by the LLM in code format, then parsed and executed.
    """

    def __init__(
        self,
        tools: List[Tool],
        model: Callable[[List[Dict[str, str]]], ChatMessage],
        system_prompt: Optional[str] = None,
        grammar: Optional[Dict[str, str]] = None,
        additional_authorized_imports: Optional[List[str]] = None,
        planning_interval: Optional[int] = None,
        use_e2b_executor: bool = False,
        max_print_outputs_length: Optional[int] = None,
        **kwargs,
    ):
        if system_prompt is None:
            system_prompt = CODE_SYSTEM_PROMPT

        self.additional_authorized_imports = additional_authorized_imports if additional_authorized_imports else []
        self.authorized_imports = list(set(BASE_BUILTIN_MODULES) | set(self.additional_authorized_imports))
        if "{{authorized_imports}}" not in system_prompt:
            raise ValueError("Tag '{{authorized_imports}}' should be provided in the prompt.")
        super().__init__(
            tools=tools,
            model=model,
            system_prompt=system_prompt,
            grammar=grammar,
            planning_interval=planning_interval,
            **kwargs,
        )
        if "*" in self.additional_authorized_imports:
            self.logger.log(
                "Caution: you set an authorization for all imports, meaning your agent can decide to import any package it deems necessary. This might raise issues if the package is not installed in your environment.",
                0,
            )

        if use_e2b_executor and len(self.managed_agents) > 0:
            raise Exception(
                f"You passed both {use_e2b_executor=} and some managed agents. Managed agents is not yet supported with remote code execution."
            )

        all_tools = {**self.tools, **self.managed_agents}
        if use_e2b_executor:
            self.python_executor = E2BExecutor(
                self.additional_authorized_imports,
                list(all_tools.values()),
                self.logger,
            )
        else:
            self.python_executor = LocalPythonInterpreter(
                self.additional_authorized_imports,
                all_tools,
                max_print_outputs_length=max_print_outputs_length,
            )

    def initialize_system_prompt(self):
        super().initialize_system_prompt()
        self.system_prompt = self.system_prompt.replace(
            "{{authorized_imports}}",
            "You can import from any package you want."
            if "*" in self.authorized_imports
            else str(self.authorized_imports),
        )
        return self.system_prompt

    def step(self, log_entry: ActionStep) -> Union[None, Any]:
        """
        Perform one step in the ReAct framework: the agent thinks, acts, and observes the result.
        Returns None if the step is not final.
        """
        agent_memory = self.write_inner_memory_from_logs()

        self.input_messages = agent_memory.copy()

        # Add new step in logs
        log_entry.agent_memory = agent_memory.copy()

        try:
            additional_args = {"grammar": self.grammar} if self.grammar is not None else {}
            llm_output = self.model(
                self.input_messages,
                stop_sequences=["<end_code>", "Observation:"],
                **additional_args,
            ).content
            log_entry.llm_output = llm_output
        except Exception as e:
            raise AgentGenerationError(f"Error in generating model output:\n{e}", self.logger)

        self.logger.log(
            Group(
                Rule(
                    "[italic]Output message of the LLM:",
                    align="left",
                    style="orange",
                ),
                Syntax(
                    llm_output,
                    lexer="markdown",
                    theme="github-dark",
                    word_wrap=True,
                ),
            ),
            level=LogLevel.DEBUG,
        )

        # Parse
        try:
            code_action = fix_final_answer_code(parse_code_blobs(llm_output))
        except Exception as e:
            error_msg = f"Error in code parsing:\n{e}\nMake sure to provide correct code blobs."
            raise AgentParsingError(error_msg, self.logger)

        log_entry.tool_calls = [
            ToolCall(
                name="python_interpreter",
                arguments=code_action,
                id=f"call_{len(self.logger.steps)}",
            )
        ]

        # Execute
        self.logger.log(
            Panel(
                Syntax(
                    code_action,
                    lexer="python",
                    theme="monokai",
                    word_wrap=True,
                ),
                title="[bold]Executing this code:",
                title_align="left",
                box=box.HORIZONTALS,
            ),
            level=LogLevel.INFO,
        )
        observation = ""
        is_final_answer = False
        try:
            output, execution_logs, is_final_answer = self.python_executor(
                code_action,
                self.state,
            )
            execution_outputs_console = []
            if len(execution_logs) > 0:
                execution_outputs_console += [
                    Text("Execution logs:", style="bold"),
                    Text(execution_logs),
                ]
            observation += "Execution logs:\n" + execution_logs
        except Exception as e:
            error_msg = str(e)
            if "Import of " in error_msg and " is not allowed" in error_msg:
                self.logger.log(
                    "[bold red]Warning to user: Code execution failed due to an unauthorized import - Consider passing said import under `additional_authorized_imports` when initializing your CodeAgent.",
                    level=LogLevel.INFO,
                )
            raise AgentExecutionError(error_msg, self.logger)

        truncated_output = truncate_content(str(output))
        observation += "Last output from code snippet:\n" + truncated_output
        log_entry.observations = observation

        execution_outputs_console += [
            Text(
                f"{('Out - Final answer' if is_final_answer else 'Out')}: {truncated_output}",
                style=(f"bold {YELLOW_HEX}" if is_final_answer else ""),
            ),
        ]
        self.logger.log(Group(*execution_outputs_console), level=LogLevel.INFO)
        log_entry.action_output = output
        return output if is_final_answer else None


class ManagedAgent:
    def __init__(
        self,
        agent,
        name,
        description,
        additional_prompting: Optional[str] = None,
        provide_run_summary: bool = False,
        managed_agent_prompt: Optional[str] = None,
    ):
        self.agent = agent
        self.name = name
        self.description = description
        self.additional_prompting = additional_prompting
        self.provide_run_summary = provide_run_summary
        self.managed_agent_prompt = managed_agent_prompt if managed_agent_prompt else MANAGED_AGENT_PROMPT

    def write_full_task(self, task):
        """Adds additional prompting for the managed agent, like 'add more detail in your answer'."""
        full_task = self.managed_agent_prompt.format(name=self.name, task=task)
        if self.additional_prompting:
            full_task = full_task.replace("\n{additional_prompting}", self.additional_prompting).strip()
        else:
            full_task = full_task.replace("\n{additional_prompting}", "").strip()
        return full_task

    def __call__(self, request, **kwargs):
        full_task = self.write_full_task(request)
        output = self.agent.run(full_task, **kwargs)
        if self.provide_run_summary:
            answer = f"Here is the final answer from your managed agent '{self.name}':\n"
            answer += str(output)
            answer += f"\n\nFor more detail, find below a summary of this agent's work:\nSUMMARY OF WORK FROM AGENT '{self.name}':\n"
            for message in self.agent.write_inner_memory_from_logs(summary_mode=True):
                content = message["content"]
                answer += "\n" + truncate_content(str(content)) + "\n---"
            answer += f"\nEND OF SUMMARY OF WORK FROM AGENT '{self.name}'."
            return answer
        else:
            return output


__all__ = [
    "ManagedAgent",
    "MultiStepAgent",
    "CodeAgent",
    "ToolCallingAgent",
]<|MERGE_RESOLUTION|>--- conflicted
+++ resolved
@@ -201,105 +201,7 @@
         return self.system_prompt
 
     def write_inner_memory_from_logs(self, summary_mode: Optional[bool] = False) -> List[Dict[str, str]]:
-<<<<<<< HEAD
         return self.logger.write_inner_memory_from_logs(summary_mode=summary_mode)
-=======
-        """
-        Reads past llm_outputs, actions, and observations or errors from the logs into a series of messages
-        that can be used as input to the LLM.
-        """
-        memory = []
-        for i, step_log in enumerate(self.logs):
-            if isinstance(step_log, SystemPromptStep):
-                if not summary_mode:
-                    thought_message = {
-                        "role": MessageRole.SYSTEM,
-                        "content": step_log.system_prompt.strip(),
-                    }
-                    memory.append(thought_message)
-
-            elif isinstance(step_log, PlanningStep):
-                thought_message = {
-                    "role": MessageRole.ASSISTANT,
-                    "content": "[FACTS LIST]:\n" + step_log.facts.strip(),
-                }
-                memory.append(thought_message)
-
-                if not summary_mode:
-                    thought_message = {
-                        "role": MessageRole.ASSISTANT,
-                        "content": "[PLAN]:\n" + step_log.plan.strip(),
-                    }
-                    memory.append(thought_message)
-
-            elif isinstance(step_log, TaskStep):
-                task_message = {
-                    "role": MessageRole.USER,
-                    "content": "New task:\n" + step_log.task,
-                }
-                memory.append(task_message)
-
-            elif isinstance(step_log, ActionStep):
-                if step_log.llm_output is not None and not summary_mode:
-                    thought_message = {
-                        "role": MessageRole.ASSISTANT,
-                        "content": step_log.llm_output.strip(),
-                    }
-                    memory.append(thought_message)
-
-                if step_log.tool_calls is not None:
-                    tool_call_message = {
-                        "role": MessageRole.ASSISTANT,
-                        "content": str(
-                            [
-                                {
-                                    "id": tool_call.id,
-                                    "type": "function",
-                                    "function": {
-                                        "name": tool_call.name,
-                                        "arguments": tool_call.arguments,
-                                    },
-                                }
-                                for tool_call in step_log.tool_calls
-                            ]
-                        ),
-                    }
-                    memory.append(tool_call_message)
-
-                if step_log.tool_calls is None and step_log.error is not None:
-                    message_content = (
-                        "Error:\n"
-                        + str(step_log.error)
-                        + "\nNow let's retry: take care not to repeat previous errors! If you have retried several times, try a completely different approach.\n"
-                    )
-                    error_message = {
-                        "role": MessageRole.ASSISTANT,
-                        "content": message_content,
-                    }
-                    memory.append(error_message)
-                if step_log.tool_calls is not None and (
-                    step_log.error is not None or step_log.observations is not None
-                ):
-                    if step_log.error is not None:
-                        message_content = (
-                            "Error:\n"
-                            + str(step_log.error)
-                            + "\nNow let's retry: take care not to repeat previous errors! If you have retried several times, try a completely different approach.\n"
-                        )
-                    elif step_log.observations is not None:
-                        message_content = f"Observation:\n{step_log.observations}"
-                    tool_response_message = {
-                        "role": MessageRole.TOOL_RESPONSE,
-                        "content": f"Call id: {(step_log.tool_calls[0].id if getattr(step_log.tool_calls[0], 'id') else 'call_0')}\n"
-                        + message_content,
-                    }
-                    memory.append(tool_response_message)
-
-        return memory
-
-    def get_succinct_logs(self):
-        return [{key: value for key, value in log.items() if key != "agent_memory"} for log in self.logs]
->>>>>>> 0217d3fd
 
     def extract_action(self, llm_output: str, split_token: str) -> Tuple[str, str]:
         """
