--- conflicted
+++ resolved
@@ -1180,7 +1180,6 @@
         if (use_e2b_executor or use_docker_executor) and len(self.managed_agents) > 0:
             raise Exception("Managed agents are not yet supported with remote code execution.")
 
-<<<<<<< HEAD
         all_tools = {**self.tools, **self.managed_agents}
 
         # Initialize the appropriate executor
@@ -1191,21 +1190,12 @@
         elif use_docker_executor:
             self.python_executor = DockerExecutor(
                 self.additional_authorized_imports, list(all_tools.values()), self.logger, initial_state=self.state
-=======
-        if use_e2b_executor:
-            self.python_executor = E2BExecutor(
-                self.additional_authorized_imports,
-                self.logger,
->>>>>>> 85e4ef21
             )
         else:
             self.python_executor = LocalPythonInterpreter(
                 self.additional_authorized_imports,
-<<<<<<< HEAD
                 all_tools,
                 initial_state=self.state,
-=======
->>>>>>> 85e4ef21
                 max_print_outputs_length=max_print_outputs_length,
             )
 
@@ -1277,11 +1267,7 @@
         self.logger.log_code(title="Executing parsed code:", content=code_action, level=LogLevel.INFO)
         is_final_answer = False
         try:
-<<<<<<< HEAD
             output, execution_logs, is_final_answer = self.python_executor(code_action)
-=======
-            output, execution_logs, is_final_answer = self.python_executor(code_action, self.state)
->>>>>>> 85e4ef21
             execution_outputs_console = []
             if len(execution_logs) > 0:
                 execution_outputs_console += [
