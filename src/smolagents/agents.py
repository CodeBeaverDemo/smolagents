--- conflicted
+++ resolved
@@ -14,14 +14,7 @@
 # WITHOUT WARRANTIES OR CONDITIONS OF ANY KIND, either express or implied.
 # See the License for the specific language governing permissions and
 # limitations under the License.
-<<<<<<< HEAD
 import importlib
-=======
-
-__all__ = ["AgentMemory", "CodeAgent", "MultiStepAgent", "ToolCallingAgent"]
-
-import importlib.resources
->>>>>>> bca3a9bc
 import inspect
 import json
 import os
@@ -31,12 +24,8 @@
 import time
 from collections import deque
 from logging import getLogger
-<<<<<<< HEAD
 from pathlib import Path
-from typing import Any, Callable, Dict, Generator, List, Optional, Set, Tuple, Union
-=======
 from typing import Any, Callable, Dict, Generator, List, Optional, Set, Tuple, TypedDict, Union
->>>>>>> bca3a9bc
 
 import jinja2
 import yaml
